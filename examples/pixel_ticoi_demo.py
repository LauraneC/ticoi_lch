--- conflicted
+++ resolved
@@ -30,27 +30,16 @@
 ###  Selection of data
 # cube_name = f'{os.path.abspath(os.path.join(os.path.dirname(__file__), "..", "test_data"))}/ITS_LIVE_Lowell_Lower_test.nc'  # Path where the Sentinel-2 IGE cubes are stored
 cube_name = f'{os.path.abspath(os.path.join(os.path.dirname(__file__), "..","..", "test_data"))}/Alps_Mont-Blanc_Argentiere_S2.nc'
-path_save = f'{os.path.abspath(os.path.join(os.path.dirname(__file__), "..", "examples", "results","pixel"))}/'  # Path where to stored the results
+path_save = f'{os.path.abspath(os.path.join(os.path.dirname(__file__), "..", "examples", "results","pixel"))}/'  # Path where to store the results
 dem_file = None
 proj = "EPSG:32632"  # EPSG system of the given coordinates
-<<<<<<< HEAD
-=======
-
-i, j = 343686.3, 5091294.9  # Pixel coordinates
->>>>>>> 8e12744c
-
-i, j = 343617.7, 5091275.0
+
+i, j = 343617.7, 5091275.0 # Pixel coordinates
 
 ## --------------------------- Main parameters ----------------------------- ##
-<<<<<<< HEAD
 # For the folling part we advice the user to change only the following parameter, the other paramaters stored in a dictionary can be kept as it is for a first use
 regu = "1accelnotnull"  # Regularization method.s to be used (for each flag if flags is not None) : 1 minimize the acceleration, '1accelnotnull' minize the distance with an apriori on the acceleration computed over a spatio-temporal filtering of the cube
 coef = 200  # Regularization coefficient.s to be used (for each flag if flags is not None)
-=======
-# For the following part we advice the user to change only the following parameter, the other parameters stored in a dictionary can be kept as it is for a first use
-regu = "1accelnotnull"  # Regularization method.s to be used (for each flag if flags is not None) : 1 minimize the acceleration, '1accelnotnull' minize the distance with an apriori on the acceleration computed over a spatio-temporal filtering of the cube
-coef = 150  # Regularization coefficient.s to be used (for each flag if flags is not None)
->>>>>>> 8e12744c
 delete_outlier = None  # delete outliers, based on the angle between the median vector and the observations, recommended:: vvc_angle or None
 apriori_weight = False  # Use the error as apriori
 interval_output = 30  # temporal sampling of the output results
@@ -89,11 +78,7 @@
     "conf": False,  # If True, confidence indicators will be put between 0 and 1, with 1 the lowest errors
     "subset": None,  # Subset of the data to be loaded ([xmin, xmax, ymin, ymax] or None)
     "buffer": [i, j, 250],  # Area to be loaded around the pixel ([longitude, latitude, buffer size] or None)
-<<<<<<< HEAD
     "pick_date": ["2015-01-01", "2024-01-01"],  # Select dates ([min, max] or None to select all)
-=======
-    "pick_date": ["2015-01-01", "2023-01-01"],  # Select dates ([min, max] or None to select all)
->>>>>>> 8e12744c
     "pick_sensor": None,  # Select sensors (None to select all)
     "pick_temp_bas": None,  # Select temporal baselines ([min, max] in days or None to select all)
     "proj": proj,  # EPSG system of the given coordinates
@@ -102,24 +87,16 @@
 
 ## ----------------------- Data preparation parameters --------------------- ##
 preData_kwargs = {
-<<<<<<< HEAD
     "smooth_method": "savgol",  # Smoothing method to be used to smooth the data in time ('gaussian', 'median', 'emwa', 'savgol')
-=======
-    "smooth_method": "gaussian",  # Smoothing method to be used to smooth the data in time ('gaussian', 'median', 'emwa', 'savgol')
->>>>>>> 8e12744c
     "s_win": 3,  # Size of the spatial window
     "t_win": 90,  # Time window size for 'ewma' smoothing
     "sigma": 3,  # Standard deviation for 'gaussian' filter
     "order": 3,  # Order of the smoothing function
     "unit": 365,  # 365 if the unit is m/y, 1 if the unit is m/d
-<<<<<<< HEAD
     "delete_outliers": {
         "median_magnitude": 3,
         "vvc_angle": None,
-    },  # Delete data with a poor quality indicator (if int), or with aberrant direction ('vvc_angle')
-=======
-    "delete_outliers": "vvc_angle",  # Delete data with a poor quality indicator (if int), or with aberrant direction ('vvc_angle')
->>>>>>> 8e12744c
+    },  # Delete the outliers from the data according to one (int or str) or several (dict) criteriums
     "flag": None,  # Divide the data in several areas where different methods should be used
     "dem_file": dem_file,  # Path to the DEM file for calculating the slope and aspect
     "regu": regu,  # Regularization method.s to be used (for each flag if flags is not None) : 1 minimize the acceleration, '1accelnotnull' minize the distance with an apriori on the acceleration computed over a spatio-temporal filtering of the cube
