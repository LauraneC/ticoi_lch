#!/usr/bin/env python3

"""
Implementation of the Temporal Inversion using COmbination of displacements with Interpolation (TICOI) method
for one pixel.
Author: Laurane Charrier
Reference:
    Charrier, L., Yan, Y., Koeniguer, E. C., Leinss, S., & Trouvé, E. (2021). Extraction of velocity time series with an optimal temporal sampling from displacement
    observation networks. IEEE Transactions on Geoscience and Remote Sensing.
    Charrier, L., Yan, Y., Colin Koeniguer, E., Mouginot, J., Millan, R., & Trouvé, E. (2022). Fusion of multi-temporal and multi-sensor ice velocity observations.
    ISPRS annals of the photogrammetry, remote sensing and spatial information sciences, 3, 311-318.
"""

import os
import time

import numpy as np

from ticoi.core import interpolation_core, inversion_core, visualization_core
from ticoi.cube_data_classxr import cube_data_class
from ticoi.interpolation_functions import (
    prepare_interpolation_date,
    visualisation_interpolation,
)

# %%========================================================================= #
#                                    PARAMETERS                               #
# =========================================================================%% #

###  Selection of data
cube_name = f'{os.path.abspath(os.path.join(os.path.dirname(__file__), "..", "test_data"))}/ITS_LIVE_Lowell_Lower_test.nc'  # Path where the Sentinel-2 IGE cubes are stored
path_save = f'{os.path.abspath(os.path.join(os.path.dirname(__file__), "..", "examples", "results","pixel"))}/'  # Path where to stored the results
<<<<<<< HEAD
dem_file = None
proj = 'EPSG:32632'  # EPSG system of the given coordinates
=======
i, j = -138.18069, 60.29076
proj = "EPSG:4326"  # EPSG system of the given coordinates
>>>>>>> a2015b94

i, j = 343654.5,5091279.7 # Pixel coordinates


## --------------------------- Main parameters ----------------------------- ##
<<<<<<< HEAD
#For the folling part we advice the user to change only the following parameter, the other paramaters stored in a dictionary can be kept as it is for a first use
regu = '1accelnotnull' # Regularization method.s to be used (for each flag if flags is not None) : 1 minimize the acceleration, '1accelnotnull' minize the distance with an apriori on the acceleration computed over a spatio-temporal filtering of the cube
coef = 150  #Regularization coefficient.s to be used (for each flag if flags is not None)
delete_outlier = None #delete outliers, based on the angle between the median vector and the observations, recommended:: vvc_angle or None
apriori_weight = False #Use the error as apriori
interval_output = 30 #temporal sampling of the output results
unit = 365 # 1 for m/d, 365 for m/y
result_quality = ['X_contribution'] # Criterium used to evaluate the quality of the results ('Norm_residual', 'X_contribution')
=======
# For the following part we advice the user to change only the following parameter, the other parameters stored in a dictionary can be kept as it is for a first use
regu = "1accelnotnull"  # Regularization method.s to be used (for each flag if flags is not None) : 1 minimize the acceleration, '1accelnotnull' minize the distance with an apriori on the acceleration computed over a spatio-temporal filtering of the cube
coef = 150  # Regularization coefficient.s to be used (for each flag if flags is not None)
delete_outlier = "vvc_angle"  # delete outliers, based on the angle between the median vector and the observations, recommended:: vvc_angle or None
apriori_weight = False  # Use the error as apriori
interval_output = 30  # temporal sampling of the output results
unit = 365  # 1 for m/d, 365 for m/y
result_quality = [
    "X_contribution"
]  # Criterium used to evaluate the quality of the results ('Norm_residual', 'X_contribution')
>>>>>>> a2015b94

## ----------------------- Visualization parameters ------------------------ ##
verbose = False  # Print information throughout TICOI processing
save = True  # Save the results and figures
visual = True  # Plot some figures
# Visualisation options
option_visual = [
    "obs_xy",
    "obs_magnitude",
    "obs_vxvy_quality",
    "invertxy_overlaid",
    "invertvv_overlaid",
    "residuals",
    "xcount_xy",
    "xcount_vv",
    "invert_weight",
]  # see README_visualization_pixel_output.md
vmax = [False, False]  # vmin and vmax of the legend

## ---------------------------- Loading parameters ------------------------- ##
load_kwargs = {
    "chunks": {},
<<<<<<< HEAD
    "conf": False, # If True, confidence indicators will be put between 0 and 1, with 1 the lowest errors
    "subset": None, # Subset of the data to be loaded ([xmin, xmax, ymin, ymax] or None)
    "buffer": [i, j, 500], # Area to be loaded around the pixel ([longitude, latitude, buffer size] or None)
    "pick_date": ["2015-01-01", "2023-01-01"], # Select dates ([min, max] or None to select all)
    "pick_sensor": None, # Select sensors (None to select all)
    "pick_temp_bas": None, # Select temporal baselines ([min, max] in days or None to select all)
    "proj": proj, # EPSG system of the given coordinates
    "verbose": False, # Print information throughout the loading process
}

## ----------------------- Data preparation parameters --------------------- ##
preData_kwargs = {'smooth_method': 'gaussian', # Smoothing method to be used to smooth the data in time ('gaussian', 'median', 'emwa', 'savgol')
                  's_win': 3, # Size of the spatial window
                  't_win': 90, # Time window size for 'ewma' smoothing
                  'sigma': 3, # Standard deviation for 'gaussian' filter
                  'order': 3, # Order of the smoothing function
                  'unit': 365, # 365 if the unit is m/y, 1 if the unit is m/d
                  'delete_outliers': 'vvc_angle', # Delete data with a poor quality indicator (if int), or with aberrant direction ('vvc_angle')
                  'flag': None, # Divide the data in several areas where different methods should be used
                  'dem_file': dem_file, # Path to the DEM file for calculating the slope and aspect
                  'regu': regu, # Regularization method.s to be used (for each flag if flags is not None) : 1 minimize the acceleration, '1accelnotnull' minize the distance with an apriori on the acceleration computed over a spatio-temporal filtering of the cube
                  'solver': 'LSMR_ini', # Solver for the inversion
                  'proj': proj, # EPSG system of the given coordinates
                  'velo_or_disp': 'velo', # Type of data contained in the data cube ('disp' for displacements, and 'velo' for velocities)
                  'verbose': True # Print information throughout the filtering process
                  }
=======
    "conf": False,  # If True, confidence indicators will be put between 0 and 1, with 1 the lowest errors
    "subset": None,  # Subset of the data to be loaded ([xmin, xmax, ymin, ymax] or None)
    "buffer": None,  # Area to be loaded around the pixel ([longitude, latitude, buffer size] or None)
    "pick_date": ["2015-01-01", "2023-01-01"],  # Select dates ([min, max] or None to select all)
    "pick_sensor": None,  # Select sensors (None to select all)
    "pick_temp_bas": None,  # Select temporal baselines ([min, max] in days or None to select all)
    "proj": proj,  # EPSG system of the given coordinates
    "verbose": False,  # Print information throughout the loading process
}

## ----------------------- Data preparation parameters --------------------- ##


preData_kwargs = {
    "smooth_method": "gaussian",  # Smoothing method to be used to smooth the data in time ('gaussian', 'median', 'emwa', 'savgol')
    "s_win": 3,  # Size of the spatial window
    "t_win": 90,  # Time window size for 'ewma' smoothing
    "sigma": 3,  # Standard deviation for 'gaussian' filter
    "order": 3,  # Order of the smoothing function
    "unit": 365,  # 365 if the unit is m/y, 1 if the unit is m/d
    "delete_outliers": delete_outlier,  # Delete data with a poor quality indicator (if int), or with aberrant direction ('vvc_angle')
    "flag": None,  # Divide the data in several areas where different methods should be used
    "dem_file": None,  # Path to the DEM file for calculating the slope and aspect
    "regu": regu,  # Regularization method.s to be used (for each flag if flags is not None) : 1 minimize the acceleration, '1accelnotnull' minize the distance with an apriori on the acceleration computed over a spatio-temporal filtering of the cube
    "solver": "LSMR_ini",  # Solver for the inversion
    "proj": proj,  # EPSG system of the given coordinates
    "velo_or_disp": "velo",  # Type of data contained in the data cube ('disp' for displacements, and 'velo' for velocities)
    "verbose": True,  # Print information throughout the filtering process
}
>>>>>>> a2015b94

## ---------------- Parameters for the pixel loading part ------------------ ##
load_pixel_kwargs = {
    "regu": regu,  # Regularization method to be used
    "coef": coef,  # Regularization coefficient to be used
    "solver": "LMSR_ini",  # Solver for the inversion
    "proj": proj,  # EPSG system of the given coordinates
    "interp": "nearest",  # Interpolation method used to load the pixel when it is not in the dataset
    "visual": visual,  # Plot results along the way
}


## --------------------------- Inversion parameters ------------------------ ##
inversion_kwargs = {
    "regu": regu,  # Regularization method to be used
    "coef": coef,  # Regularization coefficient to be used
    "solver": "LSMR_ini",  # Solver for the inversion
    "conf": False,  # If True, confidence indicators are set between 0 and 1, with 1 the lowest errors
    "unit": unit,  # 365 if the unit is m/y, 1 if the unit is m/d
    "iteration": True,  # Allow the inversion process to make several iterations
    "nb_max_iteration": 10,  # Maximum number of iteration during the inversion process
    "threshold_it": 0.1,  # Threshold to test the stability of the results between each iteration, used to stop the process
    "apriori_weight": True,  # If True, use apriori weights
    "apriori_weight_in_second_iteration": True,  # it True use the error to weight each of the iterations, if not use it only in the first iteration
    "detect_temporal_decorrelation": True,  # If True, the first inversion will use only velocity observations with small temporal baselines, to detect temporal decorelation
    "linear_operator": None,  # Perform the inversion using this specific linear operator
    "result_quality": result_quality,  # Criterium used to evaluate the quality of the results ('Norm_residual', 'X_contribution')
    "visual": visual,  # Plot results along the way
    "verbose": verbose,  # Print information throughout TICOI processing
}

## ----------------------- Interpolation parameters ------------------------ ##
interpolation_kwargs = {
    "interval_output": interval_output,  # Temporal baseline of the time series resulting from TICOI (after interpolation)
    "redundancy": 5,  # Redundancy in the interpolated time series in number of days, no redundancy if None
    "option_interpol": "spline",  # Type of interpolation ('spline', 'spline_smooth', 'nearest')
    "result_quality": result_quality,  # Criterium used to evaluate the quality of the results ('Norm_residual', 'X_contribution')
    "unit": unit,  # 365 if the unit is m/y, 1 if the unit is m/d
    "visual": visual,  # Plot results along the way
    "vmax": vmax,  # vmin and vmax of the legend
    "verbose": verbose,  # Print information throughout TICOI processing
}

# Update of dictionary with common parameters
for common_parameter in ["regu", "solver", "unit"]:
    inversion_kwargs[common_parameter] = preData_kwargs[common_parameter]

# Create a subfolder if it does not exist
if not os.path.exists(path_save):
    os.mkdir(path_save)

# %% ======================================================================== #
#                                DATA LOADING                                 #
# =========================================================================%% #

start = [time.time()]

# Load the main cube
cube = cube_data_class()
cube.load(cube_name, **load_kwargs)

stop = [time.time()]
print(f"[Data loading] Loading the data cube.s took {round((stop[0] - start[0]), 4)} s")
print(f"[Data loading] Cube of dimension (nz,nx,ny) : ({cube.nz}, {cube.nx}, {cube.ny}) ")

start.append(time.time())

# Filter the cube (compute rolling_mean for regu=1accelnotnull)
obs_filt, flag = cube.filter_cube(**preData_kwargs)

# Load pixel data
data, mean, dates_range = cube.load_pixel(i, j, rolling_mean=obs_filt, **load_pixel_kwargs)

# Prepare interpolation dates
first_date_interpol, last_date_interpol = prepare_interpolation_date(cube)
interpolation_kwargs.update({"first_date_interpol": first_date_interpol, "last_date_interpol": last_date_interpol})

stop.append(time.time())
print(f"[Data loading] Loading the pixel took {round((stop[1] - start[1]), 4)} s")


# %% ======================================================================== #
#                                 INVERSION                                   #
# =========================================================================%% #

start.append(time.time())

# Proceed to inversion
A, result, dataf = inversion_core(data, i, j, dates_range=dates_range, mean=mean, **inversion_kwargs)

stop.append(time.time())
print(f"[Inversion] Inversion took {round((stop[2] - start[2]), 4)} s")
if save:
    result.to_csv(f"{path_save}/ILF_result.csv")


# %% ======================================================================== #
#                              INTERPOLATION                                  #
# =========================================================================%% #

start.append(time.time())

if interpolation_kwargs["interval_output"] == False:
    interpolation_kwargs["interval_output"] = 1
start_date_interpol = np.min(np.min(cube.date2_()))
last_date_interpol = np.max(np.max(cube.date2_()))

# Proceed to interpolation
dataf_lp = interpolation_core(result, path_save=path_save, data=dataf, **interpolation_kwargs)

stop.append(time.time())
print(f"[Interpolation] Interpolation took {round((stop[3] - start[3]), 4)} s")

if save:
    dataf_lp.to_csv(f"{path_save}/RLF_result.csv")
if visual:
    visualization_core(
        [dataf, result],
        option_visual=option_visual,
        save=True,
        show=True,
        path_save=path_save,
        A=A,
        log_scale=False,
        cmap="rainbow",
        colors=["orange", "blue"],
    )
    visualisation_interpolation([dataf, dataf_lp], save=True, show=True, path_save=path_save, colors=["orange", "blue"])

print(f"[Overall] Overall processing took {round((stop[3] - start[0]), 4)} s")<|MERGE_RESOLUTION|>--- conflicted
+++ resolved
@@ -30,20 +30,14 @@
 ###  Selection of data
 cube_name = f'{os.path.abspath(os.path.join(os.path.dirname(__file__), "..", "test_data"))}/ITS_LIVE_Lowell_Lower_test.nc'  # Path where the Sentinel-2 IGE cubes are stored
 path_save = f'{os.path.abspath(os.path.join(os.path.dirname(__file__), "..", "examples", "results","pixel"))}/'  # Path where to stored the results
-<<<<<<< HEAD
 dem_file = None
 proj = 'EPSG:32632'  # EPSG system of the given coordinates
-=======
-i, j = -138.18069, 60.29076
-proj = "EPSG:4326"  # EPSG system of the given coordinates
->>>>>>> a2015b94
 
 i, j = 343654.5,5091279.7 # Pixel coordinates
 
 
 ## --------------------------- Main parameters ----------------------------- ##
-<<<<<<< HEAD
-#For the folling part we advice the user to change only the following parameter, the other paramaters stored in a dictionary can be kept as it is for a first use
+# For the folling part we advice the user to change only the following parameter, the other paramaters stored in a dictionary can be kept as it is for a first use
 regu = '1accelnotnull' # Regularization method.s to be used (for each flag if flags is not None) : 1 minimize the acceleration, '1accelnotnull' minize the distance with an apriori on the acceleration computed over a spatio-temporal filtering of the cube
 coef = 150  #Regularization coefficient.s to be used (for each flag if flags is not None)
 delete_outlier = None #delete outliers, based on the angle between the median vector and the observations, recommended:: vvc_angle or None
@@ -51,18 +45,6 @@
 interval_output = 30 #temporal sampling of the output results
 unit = 365 # 1 for m/d, 365 for m/y
 result_quality = ['X_contribution'] # Criterium used to evaluate the quality of the results ('Norm_residual', 'X_contribution')
-=======
-# For the following part we advice the user to change only the following parameter, the other parameters stored in a dictionary can be kept as it is for a first use
-regu = "1accelnotnull"  # Regularization method.s to be used (for each flag if flags is not None) : 1 minimize the acceleration, '1accelnotnull' minize the distance with an apriori on the acceleration computed over a spatio-temporal filtering of the cube
-coef = 150  # Regularization coefficient.s to be used (for each flag if flags is not None)
-delete_outlier = "vvc_angle"  # delete outliers, based on the angle between the median vector and the observations, recommended:: vvc_angle or None
-apriori_weight = False  # Use the error as apriori
-interval_output = 30  # temporal sampling of the output results
-unit = 365  # 1 for m/d, 365 for m/y
-result_quality = [
-    "X_contribution"
-]  # Criterium used to evaluate the quality of the results ('Norm_residual', 'X_contribution')
->>>>>>> a2015b94
 
 ## ----------------------- Visualization parameters ------------------------ ##
 verbose = False  # Print information throughout TICOI processing
@@ -85,10 +67,9 @@
 ## ---------------------------- Loading parameters ------------------------- ##
 load_kwargs = {
     "chunks": {},
-<<<<<<< HEAD
     "conf": False, # If True, confidence indicators will be put between 0 and 1, with 1 the lowest errors
     "subset": None, # Subset of the data to be loaded ([xmin, xmax, ymin, ymax] or None)
-    "buffer": [i, j, 500], # Area to be loaded around the pixel ([longitude, latitude, buffer size] or None)
+    "buffer": [i, j, 250], # Area to be loaded around the pixel ([longitude, latitude, buffer size] or None)
     "pick_date": ["2015-01-01", "2023-01-01"], # Select dates ([min, max] or None to select all)
     "pick_sensor": None, # Select sensors (None to select all)
     "pick_temp_bas": None, # Select temporal baselines ([min, max] in days or None to select all)
@@ -112,37 +93,6 @@
                   'velo_or_disp': 'velo', # Type of data contained in the data cube ('disp' for displacements, and 'velo' for velocities)
                   'verbose': True # Print information throughout the filtering process
                   }
-=======
-    "conf": False,  # If True, confidence indicators will be put between 0 and 1, with 1 the lowest errors
-    "subset": None,  # Subset of the data to be loaded ([xmin, xmax, ymin, ymax] or None)
-    "buffer": None,  # Area to be loaded around the pixel ([longitude, latitude, buffer size] or None)
-    "pick_date": ["2015-01-01", "2023-01-01"],  # Select dates ([min, max] or None to select all)
-    "pick_sensor": None,  # Select sensors (None to select all)
-    "pick_temp_bas": None,  # Select temporal baselines ([min, max] in days or None to select all)
-    "proj": proj,  # EPSG system of the given coordinates
-    "verbose": False,  # Print information throughout the loading process
-}
-
-## ----------------------- Data preparation parameters --------------------- ##
-
-
-preData_kwargs = {
-    "smooth_method": "gaussian",  # Smoothing method to be used to smooth the data in time ('gaussian', 'median', 'emwa', 'savgol')
-    "s_win": 3,  # Size of the spatial window
-    "t_win": 90,  # Time window size for 'ewma' smoothing
-    "sigma": 3,  # Standard deviation for 'gaussian' filter
-    "order": 3,  # Order of the smoothing function
-    "unit": 365,  # 365 if the unit is m/y, 1 if the unit is m/d
-    "delete_outliers": delete_outlier,  # Delete data with a poor quality indicator (if int), or with aberrant direction ('vvc_angle')
-    "flag": None,  # Divide the data in several areas where different methods should be used
-    "dem_file": None,  # Path to the DEM file for calculating the slope and aspect
-    "regu": regu,  # Regularization method.s to be used (for each flag if flags is not None) : 1 minimize the acceleration, '1accelnotnull' minize the distance with an apriori on the acceleration computed over a spatio-temporal filtering of the cube
-    "solver": "LSMR_ini",  # Solver for the inversion
-    "proj": proj,  # EPSG system of the given coordinates
-    "velo_or_disp": "velo",  # Type of data contained in the data cube ('disp' for displacements, and 'velo' for velocities)
-    "verbose": True,  # Print information throughout the filtering process
-}
->>>>>>> a2015b94
 
 ## ---------------- Parameters for the pixel loading part ------------------ ##
 load_pixel_kwargs = {
