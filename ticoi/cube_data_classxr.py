--- conflicted
+++ resolved
@@ -426,14 +426,10 @@
             self.subset(proj, subset)
         elif buffer is not None:  # crop the dataset around a given pixel, according to a given buffer
             self.buffer(proj, buffer)
-<<<<<<< HEAD
-
-        self.update_dimension()
-=======
->>>>>>> f78f7497
 
         # Uniformization of the name and format of the time coordinate
         self.ds = self.ds.rename({'time': 'mid_date'})
+        
         self.update_dimension()
         date1 = [date_str.split(' ')[0] for date_str in self.ds['mid_date'].values]
         date2 = [date_str.split(' ')[1] for date_str in self.ds['mid_date'].values]
@@ -636,14 +632,8 @@
             "S. Leinss, L. Charrier": self.load_charrier,
         }
         dico_load[self.ds.author](filepath, pick_date=pick_date, subset=subset, conf=conf, pick_sensor=pick_sensor,
-<<<<<<< HEAD
                                   pick_temp_bas=pick_temp_bas, buffer=buffer, proj=proj
                                   )
-
-=======
-                                  pick_temp_bas=pick_temp_bas, buffer=buffer, proj=proj)
-        
->>>>>>> f78f7497
         # rechunk again if the size of the cube is changed:
         if any(x is not None for x in [pick_date, subset, buffer, pick_sensor, pick_temp_bas]):
             tc, yc, xc = self.determine_optimal_chunk_size(variable_name="vx", x_dim="x", y_dim="y", time_dim_name='mid_date', verbose=True)
