"""
Author : Laurane Charrier, Lei Guo, Nathan Lioret
Reference:
    Charrier, L., Yan, Y., Koeniguer, E. C., Leinss, S., & Trouvé, E. (2021). Extraction of velocity time series with an optimal temporal sampling from displacement
    observation networks. IEEE Transactions on Geoscience and Remote Sensing.
    Charrier, L., Yan, Y., Colin Koeniguer, E., Mouginot, J., Millan, R., & Trouvé, E. (2022). Fusion of multi-temporal and multi-sensor ice velocity observations.
    ISPRS annals of the photogrammetry, remote sensing and spatial information sciences, 3, 311-318.
"""

import dask.array as da
import numpy as np
import pwlf
import xarray as xr
from scipy import interpolate
from scipy.ndimage import gaussian_filter1d, median_filter, uniform_filter
from scipy.signal import savgol_filter
from scipy.stats import median_abs_deviation

from ticoi.ALPS_Functions import Outlier

# %% ======================================================================== #
#                             TEMPORAL SMOOTHING                              #
# =========================================================================%% #


def numpy_ewma_vectorized(series: np.ndarray, halflife: int = 30) -> np.ndarray:

    """
    Calculate the exponentially weighted moving average of a series using vectorized operations.

    :param series: Input series for which the EWMA needs to be calculated
    :param halflife: Halflife parameter for the EWMA calculation (default is 30)

    :return: The exponentially weighted moving average of the input series
    """

    alpha = 1 - np.exp(-np.log(2) / halflife)
    alpha_rev = 1 - alpha
    n = series.shape[0]
    pows = alpha_rev ** (np.arange(n + 1))
    scale_arr = 1 / pows[:-1]
    offset = series[0] * pows[1:]
    pw0 = alpha * alpha_rev ** (n - 1)
    mult = series * pw0 * scale_arr
    cumsums = mult.cumsum()
    out = offset + cumsums * scale_arr[::-1]
    return out


def ewma_smooth(
    series: np.ndarray,
    t_obs: np.ndarray,
    t_interp: np.ndarray,
    t_out: np.ndarray,
    t_win: int = 90,
    sigma: int = 3,
    order: int | None = 3,
) -> np.ndarray:

    """
    Calculates an exponentially weighted moving average (EWMA) of a series at specific time points.

    :param series: Input series to be smoothed
    :param t_obs: Time points of the observed series
    :param t_interp: Time points to interpolate the series at
    :param t_out: Time points to return the smoothed series at
    :param t_win: Smoothing window size (default is 90)
    :param halflife: Exponential decay factor (default is 90)

    :return: The smoothed series at the specified time points
    """

    t_obs = t_obs[~np.isnan(series)]
    series = series[~np.isnan(series)]
    try:
        series_interp = np.interp(t_interp, t_obs, series)
        series_smooth = numpy_ewma_vectorized(series_interp, halflife=t_win)
    except:  # If there is only nan
        return np.zeros(len(t_out))
    return series_smooth[t_out]


def gaussian_smooth(
    series: np.ndarray,
    t_obs: np.ndarray,
    t_interp: np.ndarray,
    t_out: np.ndarray,
    t_win: int = 90,
    sigma: int = 3,
    order: int | None = 3,
) -> np.ndarray:

    """
    Perform Gaussian smoothing on a time series data.

    :param series: Input time series data
    :param t_obs: Time observations corresponding to the input data
    :param t_interp: Time points for interpolation
    :param t_out: Time points for the output
    :param t_win: Smoothing window size (default is 90)
    :param sigma: Standard deviation for Gaussian kernel (default is 3)
    :param order: Order of the smoothing function (default is 3)

    :return:The smoothed time series data at the specified output time points
    """

    t_obs = t_obs[~np.isnan(series)]
    series = series[~np.isnan(series)]
    try:
        # noinspection PyTypeChecker
        # series = median_filter(series, size=5, mode='reflect', axes=0)
        series_interp = np.interp(t_interp, t_obs, series)
        series_smooth = gaussian_filter1d(series_interp, sigma, mode="reflect", truncate=4.0, radius=t_win)
        return series_smooth[t_out]
    except:
        return np.zeros(len(t_out))


import numpy as np


def non_uniform_savgol(x, y, window, polynom):
    """
    Applies a Savitzky-Golay filter to y with non-uniform spacing
    as defined in x

    This is based on https://dsp.stackexchange.com/questions/1676/savitzky-golay-smoothing-filter-for-not-equally-spaced-data
    The borders are interpolated like scipy.signal.savgol_filter would do

    Parameters
    ----------
    x : array_like
        List of floats representing the x values of the data
    y : array_like
        List of floats representing the y values. Must have same length
        as x
    window : int (odd)
        Window length of datapoints. Must be odd and smaller than x
    polynom : int
        The order of polynom used. Must be smaller than the window size

    Returns
    -------
    np.array of float
        The smoothed y values
    """
    if len(x) != len(y):
        raise ValueError('"x" and "y" must be of the same size')

    if len(x) < window:
        raise ValueError("The data size must be larger than the window size")

    if type(window) is not int:
        raise TypeError('"window" must be an integer')

    if window % 2 == 0:
        raise ValueError('The "window" must be an odd integer')

    if type(polynom) is not int:
        raise TypeError('"polynom" must be an integer')

    if polynom >= window:
        raise ValueError('"polynom" must be less than "window"')

    half_window = window // 2
    polynom += 1

    # Initialize variables
    A = np.empty((window, polynom))  # Matrix
    tA = np.empty((polynom, window))  # Transposed matrix
    t = np.empty(window)  # Local x variables
    y_smoothed = np.full(len(y), np.nan)

    # Start smoothing
    for i in range(half_window, len(x) - half_window, 1):
        # Center a window of x values on x[i]
        for j in range(0, window, 1):
            t[j] = x[i + j - half_window] - x[i]

        # Create the initial matrix A and its transposed form tA
        for j in range(0, window, 1):
            r = 1.0
            for k in range(0, polynom, 1):
                A[j, k] = r
                tA[k, j] = r
                r *= t[j]

        # Multiply the two matrices
        tAA = np.matmul(tA, A)

        # Invert the product of the matrices
        tAA = np.linalg.inv(tAA)

        # Calculate the pseudoinverse of the design matrix
        coeffs = np.matmul(tAA, tA)

        # Calculate c0 which is also the y value for y[i]
        y_smoothed[i] = 0
        for j in range(0, window, 1):
            y_smoothed[i] += coeffs[0, j] * y[i + j - half_window]

        # If at the end or beginning, store all coefficients for the polynom
        if i == half_window:
            first_coeffs = np.zeros(polynom)
            for j in range(0, window, 1):
                for k in range(polynom):
                    first_coeffs[k] += coeffs[k, j] * y[j]
        elif i == len(x) - half_window - 1:
            last_coeffs = np.zeros(polynom)
            for j in range(0, window, 1):
                for k in range(polynom):
                    last_coeffs[k] += coeffs[k, j] * y[len(y) - window + j]

    # Interpolate the result at the left border
    for i in range(0, half_window, 1):
        y_smoothed[i] = 0
        x_i = 1
        for j in range(0, polynom, 1):
            y_smoothed[i] += first_coeffs[j] * x_i
            x_i *= x[i] - x[half_window]

    # Interpolate the result at the right border
    for i in range(len(x) - half_window, len(x), 1):
        y_smoothed[i] = 0
        x_i = 1
        for j in range(0, polynom, 1):
            y_smoothed[i] += last_coeffs[j] * x_i
            x_i *= x[i] - x[-half_window - 1]

    return y_smoothed


from statsmodels.nonparametric.smoothers_lowess import lowess


def lowess_smooth(
    series: np.ndarray,
    t_obs: np.ndarray,
    t_interp: np.ndarray,
    t_out: np.ndarray,
    t_win: int = 90,
    sigma: int = 3,
    order: int | None = 3,
) -> np.ndarray:

    try:
        frac = 180 / len(t_interp)

        not_nan = ~np.isnan(series)
        series, t_obs = series[not_nan], t_obs[not_nan]
        # dy = np.gradient(series, t_obs)
        # smoothed_dy = lowess(dy, t_obs, frac=frac, return_sorted=False)
        # y_smooth = np.zeros_like(t_obs)
        # y_smooth[0] = series[0]

        # # 对于每个点，使用梯形规则累加积分
        # for i in range(1, len(t_obs)):
        #     delta_x = t_obs[i] - t_obs[i - 1]
        #     # 使用梯度（变化率）直接更新Y值
        #     y_smooth[i] = y_smooth[i - 1] + smoothed_dy[i - 1] * delta_x

        # # 插值到指定的输出时间点
        # series_interp = np.interp(t_interp, t_obs, y_smooth)
        # return series_interp[t_out]

        series_smooth = lowess(series, t_obs, frac=frac, return_sorted=False)
        series_interp = np.interp(t_interp, t_obs, series_smooth)
        return series_interp[t_out]
    except:
        return np.zeros(len(t_out))


import numpy as np
from sklearn.decomposition import FastICA


def ica_denoise(
    series: np.ndarray,
    t_obs: np.ndarray,
    t_interp: np.ndarray,
    t_out: np.ndarray,
    t_win: int = 90,
    sigma: int = 3,
    order: int | None = 3,
) -> np.ndarray:
    """
    Perform ICA denoising on a time series data.

    :param series: Input time series data
    :param t_obs: Time observations corresponding to the input data
    :param t_interp: Time points for interpolation
    :param t_out: Time points for the output
    :param n_components: Number of ICA components to use (default is 1)

    :return: The denoised time series data at the specified output time points
    """

    # Remove NaN values
    valid_indices = ~np.isnan(series)
    t_obs = t_obs[valid_indices]
    series = series[valid_indices]

    try:
        # Interpolate series to uniform time points
        # series_interp = np.interp(t_interp, t_obs, series)

        # # Reshape for ICA
        # series_interp_reshaped = series_interp.reshape(-1, 1)

        # Apply ICA
        ica = FastICA(n_components=2)
        data_ica = ica.fit_transform(np.column_stack((series, t_obs)))

        # Inverse transform to get denoised series
        data_denoised = ica.inverse_transform(data_ica)

        # Flatten the denoised series
        # series_denoised_flat = series_denoised.flatten()

        # Interpolate to get values at the desired output time points
        denoised_output = np.interp(t_interp, t_obs, data_denoised[:, 0])
        # denoised_output = np.interp(t_out, t_interp, series_denoised_flat)

        return denoised_output[t_out]
    except Exception as e:
        return np.zeros(len(t_out))


def pwlf_smooth(
    series: np.ndarray,
    t_obs: np.ndarray,
    t_interp: np.ndarray,
    t_out: np.ndarray,
    t_win: int = 90,
    sigma: int = 3,
    order: int | None = 3,
) -> np.ndarray:

    t_obs = t_obs[~np.isnan(series)]
    series = series[~np.isnan(series)]

    try:
        my_pwlf = pwlf.PiecewiseLinFit(t_obs, series)
        res = my_pwlf.fitfast(6, pop=3)
        series_pwlf = my_pwlf.predict(t_obs)
        residual = series - series_pwlf
        residual_filt = mz_score_filt(residual, t_obs, axis=0)
        series_smooth = series_pwlf + residual_filt
        series_interp = np.interp(t_interp, t_obs, series_smooth)
        return series_interp[t_out]
    except:
        return np.zeros(len(t_out))


from scipy.interpolate import BSpline, make_lsq_spline


def bspline_smooth(
    series: np.ndarray,
    t_obs: np.ndarray,
    t_interp: np.ndarray,
    t_out: np.ndarray,
    t_win: int = 90,
    sigma: int = 3,
    order: int | None = 3,
) -> np.ndarray:

    t_obs = t_obs[~np.isnan(series)]
    series = series[~np.isnan(series)]

    try:
        order = 3
        n_knots = len(t_interp) // 90
        knots = np.linspace(t_obs.min(), t_obs.max(), n_knots - order + 1)
        knots = np.concatenate(([t_obs.min()] * order, knots, [t_obs.max()] * order))

        bspline = make_lsq_spline(t_obs, series, knots, order)
        series_smooth = bspline(t_out)
        return series_smooth
    except:
        return np.zeros(len(t_out))


def alps_smooth(
    series: np.ndarray,
    t_obs: np.ndarray,
    t_interp: np.ndarray,
    t_out: np.ndarray,
    t_win: int = 90,
    sigma: int = 3,
    order: int | None = 3,
) -> np.ndarray:

    t_obs = t_obs[~np.isnan(series)]
    series = series[~np.isnan(series)]
    try:
        data, out = Outlier(np.column_stack((series, t_obs)), thresh1=3, thresh2=1.5)
        series_smooth, t_obs_smooth = data[:, 0], data[:, 1]
        series_interp = np.interp(t_interp, t_obs_smooth, series_smooth)
        series_smooth = savgol_filter(series_interp, window_length=90, polyorder=order, axis=-1)

        return series_smooth[t_out]
    except:
        return np.zeros(len(t_out))


def smoothing_cubic_spline_smooth(
    series: np.ndarray,
    t_obs: np.ndarray,
    t_interp: np.ndarray,
    t_out: np.ndarray,
    t_win: int = 90,
    sigma: int = 3,
    order: int | None = 3,
) -> np.ndarray:

    """
    Calculate a smoothed series using median filtering.

    :param series: The input series to be smoothed
    :param t_obs: The time observations corresponding to the input series
    :param t_interp: The time values for interpolation
    :param t_out: The time values for the output series
    :param t_win: Smoothing window size (default is 90)

    :return:The smoothed series corresponding to the output time values t_out
    """
    from scipy.interpolate import BSpline, splrep

    t_obs = t_obs[~np.isnan(series)]
    series = series[~np.isnan(series)]
    try:
        # #Without outliers detetection option 1
        # smoothing_spline = splrep(t_obs, series, s=len(t_obs)*100)
        # series_interp = BSpline(*smoothing_spline,extrapolate=False)(t_out)

        # #Without outliers detetection option 2, this one seems worst
        # from scipy.interpolate import make_smoothing_spline
        # smoothing_spline = make_smoothing_spline(t_obs, series)
        # series_interp = smoothing_spline(t_out)

        # With outliers detetection
        smoothing_spline = splrep(t_obs, series, s=len(t_obs) * 100)
        series_interp = BSpline(*smoothing_spline, extrapolate=False)(t_obs)
        t_obs_filtered = t_obs[abs(series_interp - series) / series_interp * 100 < 50]
        series_filtered = series[abs(series_interp - series) / series_interp * 100 < 50]
        smoothing_spline = splrep(t_obs_filtered, series_filtered, s=len(t_obs_filtered) * 100)
        series_interp = BSpline(*smoothing_spline, extrapolate=False)(t_out)

        # noinspection PyTypeChecker
        # series_smooth = median_filter(series_interp, size=t_win, mode="reflect", axes=0)
    except:
        print("Error in smoothing spline")
        return np.zeros(len(t_out))

    return series_interp


def ridge_regression_smooth(
    series: np.ndarray,
    t_obs: np.ndarray,
    t_interp: np.ndarray,
    t_out: np.ndarray,
    t_win: int = 90,
    sigma: int = 3,
    order: int | None = 3,
) -> np.ndarray:

    """
    Calculate a smoothed series using median filtering.

    :param series: The input series to be smoothed
    :param t_obs: The time observations corresponding to the input series
    :param t_interp: The time values for interpolation
    :param t_out: The time values for the output series
    :param t_win: Smoothing window size (default is 90)

    :return:The smoothed series corresponding to the output time values t_out
    """
    from sklearn.kernel_ridge import KernelRidge
    from sklearn.metrics import mean_squared_error
    from sklearn.model_selection import GridSearchCV

    t_obs = t_obs[~np.isnan(series)]
    series = series[~np.isnan(series)]
    try:
        # search for the best parameters
        param_grid = {
            "alpha": [1e-3, 1e-2, 1e-1, 1, 10, 100],
            "gamma": np.logspace(-2, 2, 5),  # [0.01, 0.1, 1, 10, 100]
        }
        krr = KernelRidge(kernel="rbf")

        grid_search = GridSearchCV(krr, param_grid, cv=5, scoring="neg_mean_squared_error")
        grid_search.fit(t_obs.reshape(-1, 1), series.reshape(-1, 1))

        # Extract the best parameters
        best_alpha = grid_search.best_params_["alpha"]
        best_gamma = grid_search.best_params_["gamma"]

        print(best_alpha, best_gamma)
        krr = KernelRidge(kernel="rbf", alpha=best_alpha, gamma=best_gamma)
        # Fit the model
        krr.fit(t_obs.reshape(-1, 1), series.reshape(-1, 1))
        series_interp = krr.predict(t_out.reshape(-1, 1))

    except:
        print("Error in smoothing spline")
        return np.zeros(len(t_out))

    return series_interp.ravel()


def median_smooth(
    series: np.ndarray,
    t_obs: np.ndarray,
    t_interp: np.ndarray,
    t_out: np.ndarray,
    t_win: int = 90,
    sigma: int = 3,
    order: int | None = 3,
) -> np.ndarray:

    """
    Calculate a smoothed series using median filtering.

    :param series: The input series to be smoothed
    :param t_obs: The time observations corresponding to the input series
    :param t_interp: The time values for interpolation
    :param t_out: The time values for the output series
    :param t_win: Smoothing window size (default is 90)

    :return:The smoothed series corresponding to the output time values t_out
    """

    t_obs = t_obs[~np.isnan(series)]
    series = series[~np.isnan(series)]
    try:
        series_interp = np.interp(t_interp, t_obs, series)
        # noinspection PyTypeChecker
        series_smooth = median_filter(series_interp, size=t_win, mode="reflect", axes=0)
    except:
        return np.zeros(len(t_out))

    return series_smooth[t_out]


def savgol_smooth(
    series: np.ndarray,
    t_obs: np.ndarray,
    t_interp: np.ndarray,
    t_out: np.ndarray,
    t_win: int = 90,
    sigma: int = 3,
    order: int | None = 3,
) -> np.ndarray:

    """
    Perform Savitzky-Golay smoothing on a time series.

    :param series: Input time series to be smoothed
    :param t_obs: Observed time points corresponding to the input series
    :param t_interp: Time points for interpolation
    :param t_out: Time points to extract the smoothed values for
    :param t_win: Smoothing window size (default is 90)
    :param order: Order of the polynomial used in the smoothing (default is 3)

    :return: The smoothed time series at the specified output time points
    """
    t_obs = t_obs[~np.isnan(series)]
    series = series[~np.isnan(series)]
    try:
        series_interp = np.interp(t_interp, t_obs, series)
        series_smooth = savgol_filter(series_interp, window_length=t_win, polyorder=order, axis=-1)
    except:
        return np.zeros(len(t_out))

    return series_smooth[t_out]


def savgol_non_uniform_smooth(
    series: np.ndarray,
    t_obs: np.ndarray,
    t_interp: np.ndarray,
    t_out: np.ndarray,
    t_win: int = 90,
    sigma: int = 3,
    order: int | None = 3,
) -> np.ndarray:

    """
    Perform Savitzky-Golay smoothing on a time series.

    :param series: Input time series to be smoothed
    :param t_obs: Observed time points corresponding to the input series
    :param t_interp: Time points for interpolation
    :param t_out: Time points to extract the smoothed values for
    :param t_win: Smoothing window size (default is 90)
    :param order: Order of the polynomial used in the smoothing (default is 3)

    :return: The smoothed time series at the specified output time points
    """

    t_obs = t_obs[~np.isnan(series)]
    series = series[~np.isnan(series)]
    try:
        series_smooth = non_uniform_savgol(t_obs, series, window=9, polynom=3)
        # series_smooth = np.interp(t_interp, t_obs, series_smooth)
        series_interp = np.interp(t_interp, t_obs, series_smooth)
        # series_smooth = savgol_filter(series_interp, window_length=9, polyorder=order, axis=-1)
    # except:
    #     return np.zeros(len(t_out))
    # return series_smooth[t_out]
    except:
        return np.zeros(len(t_out))
    return series_interp[t_out]


def dask_smooth(
    dask_array: np.ndarray,
    t_obs: np.ndarray,
    t_interp: np.ndarray,
    t_out: np.ndarray,
    filt_func: str = gaussian_smooth,
    t_win: int = 90,
    sigma: int = 3,
    order: int = 3,
    axis: int = 2,
) -> da.array:

    """
    Apply smoothing to the input Dask array along the specified axis using the specified method.

    :param dask_array: Input Dask array to be smoothed.
    :param t_obs: Array of observation times corresponding to the input dask_array.
    :param t_interp: Array of times at which to interpolate the data.
    :param t_out: Array of times at which to output the smoothed data.
    :param filt_func: Smoothing method to be used ("gaussian", "emwa", "median", "savgol") (default is "gaussian")
    :param t_win: Smoothing window size (default is 90)
    :param sigma: Standard deviation for Gaussian smoothing (default is 3)
    :param order : Order of the smoothing function (default is 3)
    :param axis: Axis along which to apply the smoothing.

    :return: A Dask array containing the smoothed data.
    """

    # TODO : using scipy.interpolate instead of np.interp to do it for one chunk?
    # But it could be slow and memory intensive

    return da.from_array(
        np.apply_along_axis(
            filt_func,
            axis,
            dask_array,
            t_obs=t_obs,
            t_interp=t_interp,
            t_out=t_out,
            t_win=t_win,
            sigma=sigma,
            order=order,
        )
    )


def dask_smooth_wrapper(
    dask_array: da.array,
    dates: xr.DataArray,
    t_out: np.ndarray,
    smooth_method: str = "gaussian",
    t_win: int = 90,
    sigma: int = 3,
    order: int = 3,
    axis: int = 2,
):

    """
    A function that wraps a Dask array to apply a smoothing function.

    :param dask_array: Dask array to be smoothed
    :param dates: Array of the central dates of the data
    :param t_out: Output timestamps for the smoothed array
    :param smooth_method: Smoothing method to be used ("gaussian", "emwa", "median", "savgol") (default is "gaussian")
    :param t_win: Smoothing window size (default is 90)
    :param sigma: Standard deviation for Gaussian smoothing (default is 3)
    :param order: Order of the smoothing function (default is 3)
    :param axis: Axis along which smoothing is applied (default is 2)

    :return: Smoothed dask array with specified parameters.
    """

    # Conversion of the mid_date of the observations into numerical values
    # It corresponds to the difference between each mid_date and the minimal date, in days
    t_obs = (dates.data - dates.data.min()).astype("timedelta64[D]").astype("float64")

    if t_out.dtype == "datetime64[ns]":  # Convert ns to days
        t_out = (t_out - dates.data.min()).astype("timedelta64[D]").astype("int")
    if t_out.min() < 0:
        t_obs = t_obs - t_out.min()  # Ensure the output time points are within the range of interpolated points
        t_out = t_out - t_out.min()

    # Some mid_date could be exactly the same, this will raise error latter
    # Therefore we add very small values to it
    while np.unique(t_obs).size < t_obs.size:
        t_obs += np.random.uniform(
            low=0.01, high=0.09, size=t_obs.shape
        )  # Add a small value to make it unique, in case of non-monotonic time point
    t_obs.sort()

    t_interp = np.arange(
        0, int(max(t_obs.max(), t_out.max()) + 1), 1
    )  # Time stamps for interpolated velocity, here every day

    # Apply a kernel on the observations to get a time series with a temporal sampling specified by t_interp
    filt_func = {
        "gaussian": gaussian_smooth,
        "ewma": ewma_smooth,
        "median": median_smooth,
        "savgol": savgol_smooth,
        "ICA": ica_denoise,
        "lowess": lowess_smooth,
        "pwlf": pwlf_smooth,
        "bspline": bspline_smooth,
        "alps": alps_smooth,
        "savgol_non_uniform": savgol_non_uniform_smooth,
        "smoothing_spline": smoothing_cubic_spline_smooth,
        "ridge_regression": ridge_regression_smooth,
    }

    da_smooth = dask_array.map_blocks(
        dask_smooth,
        filt_func=filt_func[smooth_method],
        t_obs=t_obs,
        t_interp=t_interp,
        t_out=t_out,
        t_win=t_win,
        sigma=sigma,
        order=order,
        axis=axis,
        dtype=dask_array.dtype,
    )

    return da_smooth


def z_score_filt(obs: da.array, z_thres: int = 2, axis: int = 2):

    """
    Remove the observations if it is 3 time the standard deviation from the average of observations over this pixel
    :param obs: cube data to filter
    :param z_thres: threshold to remove observations, if the absolute zscore is higher than this threshold (default is 3)
    :param axis: axis on which to perform the zscore computation
    :return: boolean mask
    """

    mean = np.nanmean(obs, axis=axis, keepdims=True)
    std_dev = np.nanstd(obs, axis=axis, keepdims=True)

    z_scores = (obs - mean) / std_dev
    inlier_flag = np.abs(z_scores) < z_thres

    return inlier_flag


def mz_score_filt(obs: da.array, mz_thres: int = 3.5, axis: int = 2):

    """
    Remove the observations if it is 3 time the MAD from the median of observations over this pixel
    :param obs: cube data to filter
    :param mz_thres: threshold to remove observations, if the absolute zscore is higher than this threshold (default is 3)
    :param axis: axis on which to perform the zscore computation
    :return: boolean mask
    """

    med = np.nanmedian(obs, axis=axis, keepdims=True)
    mad = np.nanmedian(abs(obs - med), axis=axis, keepdims=True)

    # mad = median_abs_deviation(obs, axis=axis)

    mz_scores = 0.6745 * (obs - med) / mad
    inlier_flag = np.abs(mz_scores) < mz_thres

    return inlier_flag


def NVVC_angle_filt(
    obs_cpx: np.array, vvc_thres: float = 0.1, angle_thres: int = 45, z_thres: int = 2, axis: int = 2
) -> (np.array):

    """
    Combine angle filter and zscore
    If the VVC is lower than a given threshold, outliers are filtered out according to the zscore, else to the median angle filter,
    i.e. pixels are filtered out if the angle with the observation is angle_thres away from the median vector
    :param obs_cpx: cube data to filter
    :param vvc_thres: threshold to combine zscore and median_angle filter
    :param angle_thres:  threshold to remove observations, remove the observation if it is angle_thres away from the median vector
    :param z_thres: threshold to remove observations, if the absolute zscore is higher than this threshold (default is 3)
    :param axis: axis on which to perform the zscore computation
    :return: boolean mask
    """

    vx, vy = np.real(obs_cpx), np.imag(obs_cpx)
    vx_mean = np.nanmedian(vx, axis=axis, keepdims=True)
    vy_mean = np.nanmedian(vy, axis=axis, keepdims=True)
    mean_magnitude = np.hypot(vx_mean, vy_mean)  # compute the averaged norm of the observations

    velo_magnitude = np.hypot(vx, vy)  # compute the norm of each observations
    x_component = np.nansum(vx / velo_magnitude, axis=axis)
    y_component = np.nansum(vy / velo_magnitude, axis=axis)

    nz = velo_magnitude.shape[axis]
    VVC = (
        np.hypot(x_component, y_component) / nz
    )  # velocity coherence as defined in   Charrier, L., Yan, Y., Colin Koeniguer, E., Mouginot, J., Millan, R., & Trouvé, E. (2022). Fusion of multi-temporal and multi-sensor ice velocity observations.
    # ISPRS annals of the photogrammetry, remote sensing and spatial information sciences, 3, 311-318.
    VVC = np.expand_dims(VVC, axis=axis)

    vvc_cond = VVC > vvc_thres

    dot_product = vx_mean * vx + vy_mean * vy

    angle_filter = dot_product / (mean_magnitude * velo_magnitude) > np.cos(angle_thres * np.pi / 180)

    inlier_flag = np.where(vvc_cond, angle_filter, z_score_filt(velo_magnitude, z_thres=z_thres, axis=axis))

    return inlier_flag


def NVVC_angle_mzscore_filt(
    obs_cpx: np.array, vvc_thres: float = 0.1, angle_thres: int = 45, mz_thres: int = 3.5, axis: int = 2
) -> (np.array):

    """
    Combine angle filter and zscore
    If the VVC is lower than a given threshold, outliers are filtered out according to the zscore, else to the median angle filter,
    i.e. pixels are filtered out if the angle with the observation is angle_thres away from the median vector
    :param obs_cpx: cube data to filter
    :param vvc_thres: threshold to combine zscore and median_angle filter
    :param angle_thres:  threshold to remove observations, remove the observation if it is angle_thres away from the median vector
    :param mz_thres: threshold to remove observations, if the absolute zscore is higher than this threshold (default is 3)
    :param axis: axis on which to perform the zscore computation
    :return: boolean mask
    """

    vx, vy = np.real(obs_cpx), np.imag(obs_cpx)
    vx_mean = np.nanmedian(vx, axis=axis, keepdims=True)
    vy_mean = np.nanmedian(vy, axis=axis, keepdims=True)
    mean_magnitude = np.hypot(vx_mean, vy_mean)  # compute the averaged norm of the observations

    velo_magnitude = np.hypot(vx, vy)  # compute the norm of each observations
    x_component = np.nansum(vx / velo_magnitude, axis=axis)
    y_component = np.nansum(vy / velo_magnitude, axis=axis)

    nz = velo_magnitude.shape[axis]
    VVC = (
        np.hypot(x_component, y_component) / nz
    )  # velocity coherence as defined in   Charrier, L., Yan, Y., Colin Koeniguer, E., Mouginot, J., Millan, R., & Trouvé, E. (2022). Fusion of multi-temporal and multi-sensor ice velocity observations.
    # ISPRS annals of the photogrammetry, remote sensing and spatial information sciences, 3, 311-318.
    VVC = np.expand_dims(VVC, axis=axis)

    vvc_cond = VVC > vvc_thres

    dot_product = vx_mean * vx + vy_mean * vy

    angle_filter = dot_product / (mean_magnitude * velo_magnitude) > np.cos(angle_thres * np.pi / 180)

    inlier_flag = np.where(vvc_cond, angle_filter, mz_score_filt(velo_magnitude, mz_thres=mz_thres, axis=axis))

    return inlier_flag


def topo_angle_filt(
    obs_cpx: xr.DataArray,
    slope: xr.DataArray,
    aspect: xr.DataArray,
    angle_thres: int = 45,
    z_thres: int = 3,
    axis: int = 2,
) -> da.array:

    """
    Remove the observations if it is angle_thres away from the topographic gradient
    Combine this filter based on the aspect with a filter based on the zscore only if the slope is lower than 3
    :param obs_cpx: cube data to filter
    :param slope: slope data
    :param aspect: aspect data
    :param angle_thres: threshold to remove observations, remove the observation if it is angle_thres away from the median vector
    :param axis: axis on which to perform the zscore computation
    :return: boolean mask
    """

    vx, vy = np.real(obs_cpx), np.imag(obs_cpx)
    velo_magnitude = np.hypot(vx, vy)  # compute the norm of each observations

    angle_rad = np.arctan2(vx, vy)

    flow_direction = (np.rad2deg(angle_rad) + 360) % 360

    aspect_diff = np.abs((flow_direction - aspect + 180) % 360 - 180)

    aspect_filter = aspect_diff < angle_thres

    # combine a filter based on the aspect and a filter based on the zscore only if the slope is lower than 3
    slope_cond = slope > 3
    slope_filter = np.where(slope_cond, True, mz_score_filt(velo_magnitude, mz_thres=mz_thres, axis=axis))

    inlier_flag = np.logical_and(slope_filter, aspect_filter.data)

    return xr.DataArray(inlier_flag, dims=obs_cpx.dims, coords=obs_cpx.coords)


def flow_angle_filt(
    obs_cpx: xr.DataArray,
    direction: xr.DataArray,
    angle_thres: int = 45,
    z_thres: int = 3,
    axis: int = 2,
) -> da.array:
    """
    Remove the observations if it is angle_thres away from the given flow direction
    Combine this filter based on the aspect with a filter based on the zscore only if the 4/5 of the observations slower than 5 m/y
    :param obs_cpx: cube data to filter
    :param direction: given flow direction
    :param angle_thres: threshold to remove observations, remove the observation if it is angle_thres away from the median vector
    :param axis: axis on which to perform the zscore computation
    :return: boolean mask
    """
    vx, vy = np.real(obs_cpx), np.imag(obs_cpx)
    velo_magnitude = np.hypot(vx, vy)  # compute the norm of each observations

    angle_rad = np.arctan2(vx, vy)

    flow_direction = (np.rad2deg(angle_rad) + 360) % 360

    direction_diff = np.abs((flow_direction - direction + 180) % 360 - 180)

    angle_filter = direction_diff < angle_thres

    # if 1/5 of the observations larger than 5 m/y, then consider it as moving area
    # valid_and_greater_than_10 = (~np.isnan(velo_magnitude)) & (velo_magnitude > 5)
    # bis_ratio = np.sum(valid_and_greater_than_10, axis=2) / np.sum(~np.isnan(velo_magnitude), axis=2)
    # bis_cond = bis_ratio.values[:, :, np.newaxis] > 0.2

    # mag_filter = np.where(bis_cond , True, z_score_filt(velo_magnitude, z_thres=z_thres, axis=axis))
    # angle_filter[np.expand_dims(np.isnan(direction), axis=2)] = True
    angle_filter = angle_filter.where(
        ~np.isnan(direction), True
    )  # change the stable area to true in case of all invalid data
    mag_filter = np.where(~np.isnan(direction), True, z_score_filt(velo_magnitude, z_thres=z_thres, axis=axis))
    inlier_flag = np.logical_and(mag_filter, angle_filter.data)

    return xr.DataArray(inlier_flag, dims=obs_cpx.dims, coords=obs_cpx.coords)


def median_magnitude_filt(obs_cpx: np.array, median_magnitude_thres: int = 3, axis: int = 2):

    """
    Remove the observation if it median_magnitude_thres times bigger than the mean velocity at pixel, or if it is
    1/median_magnitude_thres times smaller than the mean velocity at pixel

    :param obs_cpx: [np array] --- Cube data to filter (complex where the real part is vx and the imaginary part is vy)
    :param median_magnitude_thres: [int] [default is 3] --- Position of the threshold relatively to the mean velocity at pixel
    :param axis: [int] [default is 2] --- Axis on which the threshold should be applied (default is the time axis)

    :return inlier_flag: [np array] --- Boolean mask of the size of vx (and vy)
    """

    vv = np.abs(obs_cpx)
    mean_magnitude = np.nanmedian(vv, axis=axis, keepdims=True)

    inlier_flag = np.where(
        (vv > mean_magnitude / median_magnitude_thres) & (vv < mean_magnitude * median_magnitude_thres), True, False
    )

    return inlier_flag


def median_angle_filt(obs_cpx: np.array, angle_thres: int = 45, axis: int = 2):

    """
    Remove the observation if it is angle_thres away from the median vector
    :param obs_cpx: cube data to filter
    :param angle_thres: threshold to remove observations, remove the observation if it is angle_thres away from the median vector
    :param axis: axis on which to perform the zscore computation
    :return: boolean mask
    """

    vx, vy = np.real(obs_cpx), np.imag(obs_cpx)

    vx_mean = np.nanmedian(vx, axis=axis, keepdims=True)
    vy_mean = np.nanmedian(vy, axis=axis, keepdims=True)

    mean_magnitude = np.hypot(vx_mean, vy_mean)
    velo_magnitude = np.hypot(vx, vy)

    dot_product = vx_mean * vx + vy_mean * vy
    angle_filter = dot_product / (mean_magnitude * velo_magnitude) > np.cos(angle_thres * np.pi / 180)

    bis_cond = mean_magnitude > 10
    inlier_flag = np.where(bis_cond, angle_filter, z_score_filt(velo_magnitude, z_thres=3, axis=axis))

    return inlier_flag


def dask_filt_warpper(
    da_vx: xr.DataArray,
    da_vy: xr.DataArray,
    filt_method: str = "median_angle",
    vvc_thres: float = 0.3,
    angle_thres: int = 45,
    z_thres: int = 2,
    mz_thres=3.5,
    magnitude_thres: int = 1000,
    median_magnitude_thres=3,
    error_thres: int = 100,
    slope: xr.Dataset = None,
    aspect: xr.Dataset = None,
    direction: xr.Dataset = None,
    axis: int = 2,
):
    """

    :param da_vx: vx observations
    :param da_vy: vy observations
    :param filt_method: filtering method
    :param vvc_thres: threshold to combine zscore and median_angle filter
    :param angle_thres: threshold to remove observations, remove the observation if it is angle_thres away from the median vector
    :param z_thres: threshold to remove observations, if the absolute zscore is higher than this threshold (default is 2)
    :param mz_thres: threshold to remove observations, if the absolute mzscore is higher than this threshold (default is 3.5)
    :param magnitude_thres: threshold to remove observations, if the magnitude is higher than this threshold (default is 1000)
    :param error_thres: threshold to remove observations, if the magnitude is higher than this threshold (default is 100)
    :param axis: axis on which to perform the zscore computation (default is 2)
    :return:
    """

    if filt_method == "median_angle":  # delete according to a threshold in angle between observations and median vector
        obs_arr = da_vx.data + 1j * da_vy.data
        inlier_mask = obs_arr.map_blocks(median_angle_filt, angle_thres=angle_thres, axis=axis, dtype=obs_arr.dtype)

    elif filt_method == "vvc_angle":  # combination between z_score and median_angle
        obs_arr = da_vx.data + 1j * da_vy.data
        inlier_mask = obs_arr.map_blocks(
            NVVC_angle_filt, vvc_thres=vvc_thres, angle_thres=angle_thres, axis=axis, dtype=obs_arr.dtype
        )

    elif filt_method == "vvc_angle_mzscore":  # combination between z_score and median_angle
        obs_arr = da_vx.data + 1j * da_vy.data
        inlier_mask = obs_arr.map_blocks(
            NVVC_angle_mzscore_filt,
            vvc_thres=vvc_thres,
            angle_thres=angle_thres,
            mz_thres=mz_thres,
            axis=axis,
            dtype=obs_arr.dtype,
        )

    elif filt_method == "z_score":  # threshold according to the Zscore
        inlier_mask_vx = da_vx.data.map_blocks(z_score_filt, z_thres=z_thres, axis=axis, dtype=da_vx.dtype)
        inlier_mask_vy = da_vy.data.map_blocks(z_score_filt, z_thres=z_thres, axis=axis, dtype=da_vy.dtype)
        inlier_mask = np.logical_and(inlier_mask_vx, inlier_mask_vy)

<<<<<<< HEAD
    elif filt_method == "mz_score":  # threshold according to the zscore
        inlier_mask_vx = da_vx.data.map_blocks(mz_score_filt, mz_thres=mz_thres, axis=axis, dtype=da_vx.dtype)
        inlier_mask_vy = da_vy.data.map_blocks(mz_score_filt, mz_thres=mz_thres, axis=axis, dtype=da_vy.dtype)
=======
    elif filt_method == "mz_score":  # threshold according to the MZscore
        inlier_mask_vx = da_vx.data.map_blocks(mz_score_filt, z_thres=z_thres, axis=axis, dtype=da_vx.dtype)
        inlier_mask_vy = da_vy.data.map_blocks(mz_score_filt, z_thres=z_thres, axis=axis, dtype=da_vy.dtype)
>>>>>>> fcb738ee
        inlier_mask = np.logical_and(inlier_mask_vx, inlier_mask_vy)

    elif filt_method == "magnitude":  # delete according to a threshold in magnitude
        obs_arr = np.hypot(da_vx.data, da_vy.data)
        inlier_mask = obs_arr.map_blocks(lambda x: x < magnitude_thres, dtype=obs_arr.dtype)

    elif (
        filt_method == "median_magnitude"
    ):  # the threshold in magnitude is computed relatively to the median of the data
        obs_arr = da_vx.data + 1j * da_vy.data
        inlier_mask = obs_arr.map_blocks(
            median_magnitude_filt, median_magnitude_thres=median_magnitude_thres, axis=axis, dtype=obs_arr.dtype
        )

    elif filt_method == "error":  # delete according to a threshold  in error
        inlier_mask_vx = da_vx.data.map_blocks(lambda x: x < error_thres, dtype=da_vx.dtype)
        inlier_mask_vy = da_vy.data.map_blocks(lambda x: x < error_thres, dtype=da_vy.dtype)
        inlier_mask = np.logical_and(inlier_mask_vx, inlier_mask_vy)

    elif filt_method == "topo_angle":
        obs_arr = da_vx + 1j * da_vy
        _, slope_expanded, aspect_expanded = xr.broadcast(obs_arr, slope["slope"], aspect["aspect"])
        slope_expanded, aspect_expanded = slope_expanded.chunk(obs_arr.chunks), aspect_expanded.chunk(obs_arr.chunks)
        # template = obs_arr['aspect'].transpose('x', 'y').chunk(obs_arr.chunks[0:2])
        inlier_mask = xr.map_blocks(
            topo_angle_filt,
            obs_arr,
            args=(slope_expanded, aspect_expanded),
            template=obs_arr,
            kwargs={"angle_thres": angle_thres, "z_thres": z_thres, "axis": axis},
        )
    elif filt_method == "flow_angle":
        obs_arr = da_vx + 1j * da_vy
        _, direction_expanded = xr.broadcast(obs_arr, direction["direction"])
        direction_expanded = direction_expanded.chunk(obs_arr.chunks)
        inlier_mask = xr.map_blocks(
            flow_angle_filt,
            obs_arr,
            args=(direction_expanded,),
            template=obs_arr,
            kwargs={"angle_thres": angle_thres, "z_thres": z_thres, "axis": axis},
        )
    else:
        raise ValueError(
            f"Filtering method should be either 'median_angle', 'vvc_angle', 'topo_angle', 'z_score', 'magnitude', 'median_magnitude' or 'error'."
        )

    return inlier_mask.compute()<|MERGE_RESOLUTION|>--- conflicted
+++ resolved
@@ -9,15 +9,13 @@
 
 import dask.array as da
 import numpy as np
-import pwlf
 import xarray as xr
-from scipy import interpolate
 from scipy.ndimage import gaussian_filter1d, median_filter, uniform_filter
 from scipy.signal import savgol_filter
 from scipy.stats import median_abs_deviation
-
+import pwlf
 from ticoi.ALPS_Functions import Outlier
-
+from scipy import interpolate
 # %% ======================================================================== #
 #                             TEMPORAL SMOOTHING                              #
 # =========================================================================%% #
@@ -115,7 +113,6 @@
     except:
         return np.zeros(len(t_out))
 
-
 import numpy as np
 
 
@@ -148,7 +145,7 @@
         raise ValueError('"x" and "y" must be of the same size')
 
     if len(x) < window:
-        raise ValueError("The data size must be larger than the window size")
+        raise ValueError('The data size must be larger than the window size')
 
     if type(window) is not int:
         raise TypeError('"window" must be an integer')
@@ -166,9 +163,9 @@
     polynom += 1
 
     # Initialize variables
-    A = np.empty((window, polynom))  # Matrix
-    tA = np.empty((polynom, window))  # Transposed matrix
-    t = np.empty(window)  # Local x variables
+    A = np.empty((window, polynom))     # Matrix
+    tA = np.empty((polynom, window))    # Transposed matrix
+    t = np.empty(window)                # Local x variables
     y_smoothed = np.full(len(y), np.nan)
 
     # Start smoothing
@@ -229,10 +226,7 @@
 
     return y_smoothed
 
-
 from statsmodels.nonparametric.smoothers_lowess import lowess
-
-
 def lowess_smooth(
     series: np.ndarray,
     t_obs: np.ndarray,
@@ -242,37 +236,35 @@
     sigma: int = 3,
     order: int | None = 3,
 ) -> np.ndarray:
-
+    
     try:
         frac = 180 / len(t_interp)
-
+        
         not_nan = ~np.isnan(series)
         series, t_obs = series[not_nan], t_obs[not_nan]
         # dy = np.gradient(series, t_obs)
         # smoothed_dy = lowess(dy, t_obs, frac=frac, return_sorted=False)
         # y_smooth = np.zeros_like(t_obs)
         # y_smooth[0] = series[0]
-
+        
         # # 对于每个点，使用梯形规则累加积分
         # for i in range(1, len(t_obs)):
         #     delta_x = t_obs[i] - t_obs[i - 1]
         #     # 使用梯度（变化率）直接更新Y值
         #     y_smooth[i] = y_smooth[i - 1] + smoothed_dy[i - 1] * delta_x
-
+        
         # # 插值到指定的输出时间点
         # series_interp = np.interp(t_interp, t_obs, y_smooth)
         # return series_interp[t_out]
-
+        
         series_smooth = lowess(series, t_obs, frac=frac, return_sorted=False)
         series_interp = np.interp(t_interp, t_obs, series_smooth)
         return series_interp[t_out]
     except:
         return np.zeros(len(t_out))
 
-
+from sklearn.decomposition import FastICA
 import numpy as np
-from sklearn.decomposition import FastICA
-
 
 def ica_denoise(
     series: np.ndarray,
@@ -318,14 +310,13 @@
         # series_denoised_flat = series_denoised.flatten()
 
         # Interpolate to get values at the desired output time points
-        denoised_output = np.interp(t_interp, t_obs, data_denoised[:, 0])
+        denoised_output = np.interp(t_interp, t_obs, data_denoised[:,0])
         # denoised_output = np.interp(t_out, t_interp, series_denoised_flat)
 
         return denoised_output[t_out]
     except Exception as e:
         return np.zeros(len(t_out))
 
-
 def pwlf_smooth(
     series: np.ndarray,
     t_obs: np.ndarray,
@@ -335,10 +326,10 @@
     sigma: int = 3,
     order: int | None = 3,
 ) -> np.ndarray:
-
+    
     t_obs = t_obs[~np.isnan(series)]
     series = series[~np.isnan(series)]
-
+    
     try:
         my_pwlf = pwlf.PiecewiseLinFit(t_obs, series)
         res = my_pwlf.fitfast(6, pop=3)
@@ -350,10 +341,9 @@
         return series_interp[t_out]
     except:
         return np.zeros(len(t_out))
-
-
-from scipy.interpolate import BSpline, make_lsq_spline
-
+        
+
+from scipy.interpolate import make_lsq_spline, BSpline
 
 def bspline_smooth(
     series: np.ndarray,
@@ -364,23 +354,22 @@
     sigma: int = 3,
     order: int | None = 3,
 ) -> np.ndarray:
-
+    
     t_obs = t_obs[~np.isnan(series)]
     series = series[~np.isnan(series)]
-
+    
     try:
         order = 3
         n_knots = len(t_interp) // 90
         knots = np.linspace(t_obs.min(), t_obs.max(), n_knots - order + 1)
         knots = np.concatenate(([t_obs.min()] * order, knots, [t_obs.max()] * order))
-
+        
         bspline = make_lsq_spline(t_obs, series, knots, order)
         series_smooth = bspline(t_out)
         return series_smooth
     except:
         return np.zeros(len(t_out))
 
-
 def alps_smooth(
     series: np.ndarray,
     t_obs: np.ndarray,
@@ -390,18 +379,19 @@
     sigma: int = 3,
     order: int | None = 3,
 ) -> np.ndarray:
-
+    
     t_obs = t_obs[~np.isnan(series)]
     series = series[~np.isnan(series)]
     try:
         data, out = Outlier(np.column_stack((series, t_obs)), thresh1=3, thresh2=1.5)
-        series_smooth, t_obs_smooth = data[:, 0], data[:, 1]
+        series_smooth, t_obs_smooth = data[:,0], data[:,1]
         series_interp = np.interp(t_interp, t_obs_smooth, series_smooth)
         series_smooth = savgol_filter(series_interp, window_length=90, polyorder=order, axis=-1)
 
         return series_smooth[t_out]
     except:
         return np.zeros(len(t_out))
+
 
 
 def smoothing_cubic_spline_smooth(
@@ -425,8 +415,7 @@
 
     :return:The smoothed series corresponding to the output time values t_out
     """
-    from scipy.interpolate import BSpline, splrep
-
+    from scipy.interpolate import splrep, BSpline
     t_obs = t_obs[~np.isnan(series)]
     series = series[~np.isnan(series)]
     try:
@@ -439,22 +428,21 @@
         # smoothing_spline = make_smoothing_spline(t_obs, series)
         # series_interp = smoothing_spline(t_out)
 
-        # With outliers detetection
-        smoothing_spline = splrep(t_obs, series, s=len(t_obs) * 100)
-        series_interp = BSpline(*smoothing_spline, extrapolate=False)(t_obs)
+        #With outliers detetection
+        smoothing_spline = splrep(t_obs, series, s=len(t_obs)*100)
+        series_interp = BSpline(*smoothing_spline,extrapolate=False)(t_obs)
         t_obs_filtered = t_obs[abs(series_interp - series) / series_interp * 100 < 50]
         series_filtered = series[abs(series_interp - series) / series_interp * 100 < 50]
         smoothing_spline = splrep(t_obs_filtered, series_filtered, s=len(t_obs_filtered) * 100)
-        series_interp = BSpline(*smoothing_spline, extrapolate=False)(t_out)
+        series_interp = BSpline(*smoothing_spline,extrapolate=False)(t_out)
 
         # noinspection PyTypeChecker
         # series_smooth = median_filter(series_interp, size=t_win, mode="reflect", axes=0)
     except:
-        print("Error in smoothing spline")
+        print('Error in smoothing spline')
         return np.zeros(len(t_out))
 
     return series_interp
-
 
 def ridge_regression_smooth(
     series: np.ndarray,
@@ -478,38 +466,36 @@
     :return:The smoothed series corresponding to the output time values t_out
     """
     from sklearn.kernel_ridge import KernelRidge
+    from sklearn.model_selection import GridSearchCV
     from sklearn.metrics import mean_squared_error
-    from sklearn.model_selection import GridSearchCV
-
     t_obs = t_obs[~np.isnan(series)]
     series = series[~np.isnan(series)]
     try:
-        # search for the best parameters
+        #search for the best parameters
         param_grid = {
-            "alpha": [1e-3, 1e-2, 1e-1, 1, 10, 100],
-            "gamma": np.logspace(-2, 2, 5),  # [0.01, 0.1, 1, 10, 100]
-        }
-        krr = KernelRidge(kernel="rbf")
-
-        grid_search = GridSearchCV(krr, param_grid, cv=5, scoring="neg_mean_squared_error")
+    'alpha': [1e-3, 1e-2, 1e-1, 1, 10, 100],
+    'gamma': np.logspace(-2, 2, 5)  # [0.01, 0.1, 1, 10, 100]
+}
+        krr = KernelRidge(kernel='rbf')
+
+        grid_search = GridSearchCV(krr, param_grid, cv=5, scoring='neg_mean_squared_error')
         grid_search.fit(t_obs.reshape(-1, 1), series.reshape(-1, 1))
 
         # Extract the best parameters
-        best_alpha = grid_search.best_params_["alpha"]
-        best_gamma = grid_search.best_params_["gamma"]
-
-        print(best_alpha, best_gamma)
-        krr = KernelRidge(kernel="rbf", alpha=best_alpha, gamma=best_gamma)
+        best_alpha = grid_search.best_params_['alpha']
+        best_gamma = grid_search.best_params_['gamma']
+
+        print(best_alpha,best_gamma)
+        krr = KernelRidge(kernel='rbf', alpha=best_alpha, gamma=best_gamma)
         # Fit the model
         krr.fit(t_obs.reshape(-1, 1), series.reshape(-1, 1))
         series_interp = krr.predict(t_out.reshape(-1, 1))
 
     except:
-        print("Error in smoothing spline")
+        print('Error in smoothing spline')
         return np.zeros(len(t_out))
 
     return series_interp.ravel()
-
 
 def median_smooth(
     series: np.ndarray,
@@ -543,7 +529,6 @@
         return np.zeros(len(t_out))
 
     return series_smooth[t_out]
-
 
 def savgol_smooth(
     series: np.ndarray,
@@ -576,7 +561,6 @@
         return np.zeros(len(t_out))
 
     return series_smooth[t_out]
-
 
 def savgol_non_uniform_smooth(
     series: np.ndarray,
@@ -711,20 +695,8 @@
     )  # Time stamps for interpolated velocity, here every day
 
     # Apply a kernel on the observations to get a time series with a temporal sampling specified by t_interp
-    filt_func = {
-        "gaussian": gaussian_smooth,
-        "ewma": ewma_smooth,
-        "median": median_smooth,
-        "savgol": savgol_smooth,
-        "ICA": ica_denoise,
-        "lowess": lowess_smooth,
-        "pwlf": pwlf_smooth,
-        "bspline": bspline_smooth,
-        "alps": alps_smooth,
-        "savgol_non_uniform": savgol_non_uniform_smooth,
-        "smoothing_spline": smoothing_cubic_spline_smooth,
-        "ridge_regression": ridge_regression_smooth,
-    }
+    filt_func = {"gaussian": gaussian_smooth, "ewma": ewma_smooth, "median": median_smooth, "savgol": savgol_smooth, 
+                 "ICA": ica_denoise, "lowess": lowess_smooth, "pwlf": pwlf_smooth, "bspline": bspline_smooth, "alps": alps_smooth,"savgol_non_uniform": savgol_non_uniform_smooth,'smoothing_spline':smoothing_cubic_spline_smooth,'ridge_regression':ridge_regression_smooth}
 
     da_smooth = dask_array.map_blocks(
         dask_smooth,
@@ -760,27 +732,25 @@
 
     return inlier_flag
 
-
-def mz_score_filt(obs: da.array, mz_thres: int = 3.5, axis: int = 2):
+def mz_score_filt(obs: da.array, z_thres: int = 3.5, axis: int = 2):
 
     """
     Remove the observations if it is 3 time the MAD from the median of observations over this pixel
     :param obs: cube data to filter
-    :param mz_thres: threshold to remove observations, if the absolute zscore is higher than this threshold (default is 3)
+    :param z_thres: threshold to remove observations, if the absolute zscore is higher than this threshold (default is 3)
     :param axis: axis on which to perform the zscore computation
     :return: boolean mask
     """
 
     med = np.nanmedian(obs, axis=axis, keepdims=True)
-    mad = np.nanmedian(abs(obs - med), axis=axis, keepdims=True)
+    mad = np.nanmedian(abs(obs-med), axis=axis, keepdims=True)
 
     # mad = median_abs_deviation(obs, axis=axis)
 
-    mz_scores = 0.6745 * (obs - med) / mad
-    inlier_flag = np.abs(mz_scores) < mz_thres
+    z_scores = 0.6745*(obs - med) / mad
+    inlier_flag = np.abs(z_scores) < z_thres
 
     return inlier_flag
-
 
 def NVVC_angle_filt(
     obs_cpx: np.array, vvc_thres: float = 0.1, angle_thres: int = 45, z_thres: int = 2, axis: int = 2
@@ -887,7 +857,7 @@
     :param axis: axis on which to perform the zscore computation
     :return: boolean mask
     """
-
+    
     vx, vy = np.real(obs_cpx), np.imag(obs_cpx)
     velo_magnitude = np.hypot(vx, vy)  # compute the norm of each observations
 
@@ -901,12 +871,11 @@
 
     # combine a filter based on the aspect and a filter based on the zscore only if the slope is lower than 3
     slope_cond = slope > 3
-    slope_filter = np.where(slope_cond, True, mz_score_filt(velo_magnitude, mz_thres=mz_thres, axis=axis))
+    slope_filter = np.where(slope_cond, True, mz_score_filt(velo_magnitude, z_thres=z_thres, axis=axis))
 
     inlier_flag = np.logical_and(slope_filter, aspect_filter.data)
 
     return xr.DataArray(inlier_flag, dims=obs_cpx.dims, coords=obs_cpx.coords)
-
 
 def flow_angle_filt(
     obs_cpx: xr.DataArray,
@@ -930,22 +899,20 @@
     angle_rad = np.arctan2(vx, vy)
 
     flow_direction = (np.rad2deg(angle_rad) + 360) % 360
-
+    
     direction_diff = np.abs((flow_direction - direction + 180) % 360 - 180)
-
+    
     angle_filter = direction_diff < angle_thres
-
+    
     # if 1/5 of the observations larger than 5 m/y, then consider it as moving area
     # valid_and_greater_than_10 = (~np.isnan(velo_magnitude)) & (velo_magnitude > 5)
-    # bis_ratio = np.sum(valid_and_greater_than_10, axis=2) / np.sum(~np.isnan(velo_magnitude), axis=2)
+    # bis_ratio = np.sum(valid_and_greater_than_10, axis=2) / np.sum(~np.isnan(velo_magnitude), axis=2) 
     # bis_cond = bis_ratio.values[:, :, np.newaxis] > 0.2
 
     # mag_filter = np.where(bis_cond , True, z_score_filt(velo_magnitude, z_thres=z_thres, axis=axis))
     # angle_filter[np.expand_dims(np.isnan(direction), axis=2)] = True
-    angle_filter = angle_filter.where(
-        ~np.isnan(direction), True
-    )  # change the stable area to true in case of all invalid data
-    mag_filter = np.where(~np.isnan(direction), True, z_score_filt(velo_magnitude, z_thres=z_thres, axis=axis))
+    angle_filter = angle_filter.where(~np.isnan(direction), True) # change the stable area to true incase of all invalid data
+    mag_filter = np.where(~np.isnan(direction) , True, z_score_filt(velo_magnitude, z_thres=z_thres, axis=axis))
     inlier_flag = np.logical_and(mag_filter, angle_filter.data)
 
     return xr.DataArray(inlier_flag, dims=obs_cpx.dims, coords=obs_cpx.coords)
@@ -1053,21 +1020,16 @@
             dtype=obs_arr.dtype,
         )
 
-    elif filt_method == "z_score":  # threshold according to the Zscore
+    elif filt_method == "z_score":  # threshold according to the zscore
         inlier_mask_vx = da_vx.data.map_blocks(z_score_filt, z_thres=z_thres, axis=axis, dtype=da_vx.dtype)
         inlier_mask_vy = da_vy.data.map_blocks(z_score_filt, z_thres=z_thres, axis=axis, dtype=da_vy.dtype)
         inlier_mask = np.logical_and(inlier_mask_vx, inlier_mask_vy)
 
-<<<<<<< HEAD
     elif filt_method == "mz_score":  # threshold according to the zscore
-        inlier_mask_vx = da_vx.data.map_blocks(mz_score_filt, mz_thres=mz_thres, axis=axis, dtype=da_vx.dtype)
-        inlier_mask_vy = da_vy.data.map_blocks(mz_score_filt, mz_thres=mz_thres, axis=axis, dtype=da_vy.dtype)
-=======
-    elif filt_method == "mz_score":  # threshold according to the MZscore
         inlier_mask_vx = da_vx.data.map_blocks(mz_score_filt, z_thres=z_thres, axis=axis, dtype=da_vx.dtype)
         inlier_mask_vy = da_vy.data.map_blocks(mz_score_filt, z_thres=z_thres, axis=axis, dtype=da_vy.dtype)
->>>>>>> fcb738ee
         inlier_mask = np.logical_and(inlier_mask_vx, inlier_mask_vy)
+
 
     elif filt_method == "magnitude":  # delete according to a threshold in magnitude
         obs_arr = np.hypot(da_vx.data, da_vy.data)
