--- conflicted
+++ resolved
@@ -16,7 +16,6 @@
 # %% ======================================================================== #
 #                             TEMPORAL SMOOTHING                              #
 # =========================================================================%% #
-
 
 def numpy_ewma_vectorized(series: np.ndarray, halflife: int = 30) -> np.ndarray:
     """
@@ -344,8 +343,6 @@
     return inlier_flag
 
 
-<<<<<<< HEAD
-=======
 def topo_angle_filt(
     obs_cpx: xr.DataArray,
     slope: xr.DataArray,
@@ -384,7 +381,6 @@
     return xr.DataArray(inlier_flag, dims=obs_cpx.dims, coords=obs_cpx.coords)
 
 
->>>>>>> 664841fd
 def median_angle_filt(obs_cpx: np.array, angle_thres: int = 45, axis: int = 2):
     """
     Remove the observation if it is angle_thres away from the median vector
@@ -416,19 +412,12 @@
     da_vy: xr.DataArray,
     filt_method: str = "median_angle",
     vvc_thres: float = 0.3,
-<<<<<<< HEAD
-    angle_thres: int = 45,
-    z_thres: int = 3,
-    magnitude_thres: int = 1000,
-    error_thres: int = 100,
-=======
     angle_thres: int = 30,
     z_thres: int = 3,
     magnitude_thres: int = 1000,
     error_thres: int = 100,
     slope: xr.Dataset = None,
     aspect: xr.Dataset = None,
->>>>>>> 664841fd
     axis: int = 2,
 ):
     """
@@ -445,11 +434,7 @@
     :return:
     """
 
-<<<<<<< HEAD
-    if filt_method == "median_angle":  # delete according to a threshold in angle between observations and median vector
-=======
     if filt_method == "median_angle":  # delete according to a treshold in angle between observations and median vector
->>>>>>> 664841fd
         obs_arr = da_vx.data + 1j * da_vy.data
         inlier_mask = obs_arr.map_blocks(median_angle_filt, angle_thres=angle_thres, axis=axis, dtype=obs_arr.dtype)
 
@@ -459,37 +444,20 @@
             NVVC_angle_filt, vvc_thres=vvc_thres, angle_thres=angle_thres, axis=axis, dtype=obs_arr.dtype
         )
 
-<<<<<<< HEAD
     elif filt_method == "z_score":  # threshold according to the zscore
-=======
-    elif filt_method == "z_score":  # treshold according to the zscore
->>>>>>> 664841fd
         inlier_mask_vx = da_vx.data.map_blocks(z_score_filt, z_thres=z_thres, axis=axis, dtype=da_vx.dtype)
         inlier_mask_vy = da_vy.data.map_blocks(z_score_filt, z_thres=z_thres, axis=axis, dtype=da_vy.dtype)
         inlier_mask = np.logical_and(inlier_mask_vx, inlier_mask_vy)
 
-<<<<<<< HEAD
-    elif filt_method == "magnitude":  # delete according to a threshold in magnitude
+    elif filt_method == "magnitude":  # delete according to a threshold  in magnitude
         obs_arr = np.hypot(da_vx.data, da_vy.data)
         inlier_mask = obs_arr.map_blocks(lambda x: x < magnitude_thres, dtype=obs_arr.dtype)
 
-    elif filt_method == "error":  # delete according to a threshold in error
-=======
-    elif filt_method == "magnitude":  # delete according to a treshold in magnitude
-        obs_arr = np.hypot(da_vx.data, da_vy.data)
-        inlier_mask = obs_arr.map_blocks(lambda x: x < magnitude_thres, dtype=obs_arr.dtype)
-
-    elif filt_method == "error":  # delete according to a treshold in error
->>>>>>> 664841fd
+    elif filt_method == "error":  # delete according to a threshold  in error
         inlier_mask_vx = da_vx.data.map_blocks(lambda x: x < error_thres, dtype=da_vx.dtype)
         inlier_mask_vy = da_vy.data.map_blocks(lambda x: x < error_thres, dtype=da_vy.dtype)
         inlier_mask = np.logical_and(inlier_mask_vx, inlier_mask_vy)
 
-<<<<<<< HEAD
-    else:
-        raise ValueError(
-            f"Filtering method should be either 'median_angle', 'vvc_angle', 'z_score', 'magnitude' or 'error'."
-=======
     elif filt_method == "topo_angle":
         obs_arr = da_vx + 1j * da_vy
         _, slope_expanded, aspect_expanded = xr.broadcast(obs_arr, slope["slope"], aspect["aspect"])
@@ -505,7 +473,6 @@
     else:
         raise ValueError(
             f"Filtering method should be either 'median_angle', 'vvc_angle', 'topo_angle', 'z_score', 'magnitude' or 'error'."
->>>>>>> 664841fd
         )
 
     return inlier_mask.compute()
