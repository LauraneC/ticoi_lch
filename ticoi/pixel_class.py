#!/usr/bin/env python3
import copy
from typing import List, Optional, Union

import matplotlib

matplotlib.use("Agg")
import matplotlib.pyplot as plt
import numpy as np
import pandas as pd
import scipy.fft as fft
import scipy.signal as signal
import seaborn as sns
from scipy.optimize import curve_fit
from sklearn.metrics import mean_squared_error

import ticoi.pixel_class

# %%========================================================================= #
#                           DATAFRAME_DATA OBJECT                             #
# =========================================================================%% #


class dataframe_data:

    """Object to define a pd.Dataframe storing velocity observations"""

    def __init__(self, dataf: pd.DataFrame = pd.DataFrame()):
        self.dataf = dataf

    def set_temporal_baseline_central_date_offset_bar(self):

        """Set temporal baselines ('temporal_baseline'), centrale date (date_cori), and offset bar ('offset_bar'), used for plotting"""

        delta = self.dataf["date2"] - self.dataf["date1"]  # temporal baseline of the observations
        self.dataf["date_cori"] = np.asarray(self.dataf["date1"] + delta // 2).astype("datetime64[D]")  # central date
        try:
            self.dataf["temporal_baseline"] = np.asarray((delta).dt.days).astype(
                "int"
            )  # temporal baseline as an integer
        except:
            self.dataf["temporal_baseline"] = np.array([delta[i].days for i in range(delta.shape[0])])
        self.dataf["offset_bar"] = delta // 2  # to plot the temporal baseline of the plots

    def set_vx_vy_invert(self, type_data: str = "invert", conversion: int = 365):

        """
        Convert displacements into velocity

        :param type_data: [str] [default is "invert"] --- Type of the data to be converted to velocities (generally "invert" or "obs_filt")
        :param conversion: [int] [default is 365] --- Conversion factor: 365 is the unit of the velocity is m/y and 1 if it is m/d
        """

        if "result_dx" in self.dataf.columns: self.dataf = self.dataf.rename(columns={"result_dx": "vx", "result_dy": "vy"})
        self.dataf["vx"] = self.dataf["vx"] / self.dataf["temporal_baseline"] * conversion
        self.dataf["vy"] = self.dataf["vy"] / self.dataf["temporal_baseline"] * conversion

    def set_vx_vy_my(self,type_data: str = "obs_filt", conversion: int = 365):
        if "result_dx" in self.dataf.columns: self.dataf = self.dataf.rename(columns={"result_dx": "vx", "result_dy": "vy"})
        self.dataf["vx"] = self.dataf["vx"] * conversion
        self.dataf["vy"] = self.dataf["vy"]  * conversion

    def set_vv(self):

        """Set velocity magnitude variable (here vv) in the dataframe"""

        self.dataf["vv"] = np.round(
            np.sqrt((self.dataf["vx"] ** 2 + self.dataf["vy"] ** 2).astype("float")), 2
        )  # Compute the magnitude of the velocity

    def set_minmax(self):

        """Set the attribute minimum and maximum fir vx, vy, and possibly vv"""

        self.vxymin = int(self.dataf["vx"].min())
        self.vxymax = int(self.dataf["vx"].max())
        self.vyymin = int(self.dataf["vy"].min())
        self.vyymax = int(self.dataf["vy"].max())
        if "vv" in self.dataf.columns:
            self.vvymin = int(self.dataf["vv"].min())
            self.vvymax = int(self.dataf["vv"].max())


# %%========================================================================= #
#                             PIXEL_CLASS OBJECT                              #
# =========================================================================%% #


class pixel_class:

    """Object class to store the data on a given pixel"""

    def __init__(
        self,
        save: bool = False,
        path_save: str = "",
        show: bool = True,
        figsize: tuple[int, int] = (10, 6),
        unit: str = "m/y",
        A: np.ndarray | None = None,
        dataobs: pd.DataFrame | None = None,
    ):

        """
        Initialize the pixel_class object with general plotting parameters, or set them to default values if no parameters are given.

        :param save: [bool] [default is False] --- Save the figures to path_save
        :param path_save: [str] [default is ""] --- Path where to save the figures if save is True
        :param show: [bool] [default is True] --- Plot the figures
        :param figsize: [tuple<int, int>] [default is (10, 6)] --- Size of the figures
        :param unit: [str] [default is "m/y"] --- Unit of the velocities ("m/y" or "m/d")
        :param A: [np.array | None] [default is None] --- Design matrix
        :param dataobs: [pd.DataFrame | None] [default is None] --- Observation data
        """

        self.dataobs = dataobs
        self.datainvert = None
        self.datainterp = None
        self.save = save
        self.show = show
        self.path_save = path_save
        self.figsize = figsize
        self.unit = unit
        self.A = A

    def set_data_from_pandas_df(
        self, dataf_ilf: pd.DataFrame, type_data: str = "invert", conversion: int = 365, variables: List[str] = ["vv"]
    ):

        """
        Set the data as a pandas DataFrame (using methods from the dataframe_data object).

        :param dataf_ilf: [pd.DataFrame] --- Data
        :param type_data: [str] [default is "invert"] --- Type of the data (raw data, results of TICO, TICOI...)
        :param conversion: [int] [default is 365] --- Conversion factor: 365 is the unit of the velocity is m/y and 1 if it is m/d
        :param variables: [List<str>] [default is ['vv']] --- List of variable to plot
        """

        if type_data == "invert":
            self.datainvert = dataframe_data(dataf_ilf)
            self.datainvert.dataf=self.datainvert.dataf.rename(columns={'error_x': 'errorx', 'error_y': 'errory'})
            datatemp = self.datainvert
        elif type_data == "interp":
            self.datainterp = dataframe_data(dataf_ilf)
            datatemp = self.datainterp
        elif type_data == "obs" :
            self.dataobs = dataframe_data(dataf_ilf)
            datatemp = self.dataobs
        elif type_data == "obs_filt":
            self.dataobsfilt = dataframe_data(dataf_ilf)
            datatemp = self.dataobsfilt
        else:
            raise ValueError(
                "Please enter 'invert' for inverted results, 'interp' for ineterpolated results, 'obs' for observation or 'obs_filt' for filtered observations"
            )

        datatemp.set_temporal_baseline_central_date_offset_bar()  # Set the temporal baseline,
        if type_data == "invert" :
            datatemp.set_vx_vy_invert(type_data=type_data, conversion=conversion)  # Convert displacement in vx and vy
        elif type_data == "obs_filt":
            datatemp.set_vx_vy_my(type_data=type_data, conversion=conversion)
        if "vv" in variables:
            datatemp.set_vv()#set velocity magnitude
        datatemp.set_minmax() #set min and max, for figures plots

    def load(
        self,
        dataf: pd.DataFrame | List[pd.DataFrame],
        type_data: str = "obs",
        dataformat: str = "df",
        save: bool = False,
        show: bool = False,
        figsize: tuple[int, int] = (10, 6),
        unit: str = "m/y",
        path_save: str = "",
        variables: List[str] | None = ["vv", "vx", "vy"],
        A: np.ndarray | None = None,
    ):

        """
        Load the data from dataf and format it in a dataframe_data object using the set_data_from_pandas_df method, depending on the type of data (type_data).
        Initialize the object with general plotting parameters.

        :param dataf: [pd.DataFrame | List[pd.DataFrame]] --- observations orresults from the inversion
        :param type_data: [str] [default is 'obs'] --- of 'obs' dataf corresponds to obsevations, if 'invert', it corresponds to inverted velocity
        :param dataformat: [str] [default is 'df'] --- id 'df' dataf is a pd.DataFrame
        :param save: [bool] [default is False]  --- if True, save the figures
        :param show: [bool] [default is True]  --- if True, show the figures
        :param figsize: tuple[int, int]  --- size of the figure
        :param unit: [str]   --- unit wanted for plotting
        :param filt: [List[bool] | None] [default is None] --- Are dataf data filtered ? Put True if dataf data are displacemenst, None if all data are not filtered
        :param path_save:[str] --- path where to store the data
        :param variables: [List[str]] [default is ['vv']] --- list of variable to plot
        :param A: [np.array] --- design matrix
        """

        self.__init__(save=save, show=show, figsize=figsize, unit=unit, path_save=path_save, A=A)

        conversion = self.get_conversion()  # Conversion factor
        if isinstance(dataf, list) and len(dataf) > 1:
            assert isinstance(type_data, list) and (
                len(dataf) == len(type_data)
            ), f"If 'dataf' is a list, 'type_data' must be a list of the same length"

            for i in range(len(dataf)):
                if dataformat == "df":
                    self.set_data_from_pandas_df(
                        dataf[i], type_data=type_data[i], conversion=conversion, variables=variables
                    )
        elif (isinstance(dataf, list) and len(dataf) == 1) or isinstance(dataf, pd.DataFrame):
            assert (isinstance(type_data, list) and len(type_data) == 1) or isinstance(
                type_data, str
            ), "If 'dataf' is a dataframe or list of a single dataframe, 'type_data' must either be a list of a single string element, or a string"

            if dataformat == "df":
                self.set_data_from_pandas_df(
                    dataf[0] if isinstance(dataf, list) else dataf,
                    type_data=type_data[0] if isinstance(type_data, list) else type_data,
                    conversion=conversion,
                    variables=variables,
                )
        else:
            raise ValueError(f"'dataf' must be a list or a pandas dataframe, not {type(dataf)}")

    def get_dataf_invert_or_obs_or_interp(self, type_data: str = "obs") -> (pd.DataFrame, str):  # type: ignore

        """
        Get dataframe either obs or invert

        :param type_data: [str] [default is 'obs'] --- If 'obs', dataf corresponds to obsevations. If 'invert', it corresponds to the inverted velocities

        :return [pd.DataFrame] --- Dataframe from obs, invert or interp
        :return [str] --- Label used in the legend of the figures
        """

<<<<<<< HEAD
        if self.dataobs is None and self.datainterp is None:
            return self.datainvert, "Inverted results"
        elif self.datainvert is None and self.datainterp is None:
            return self.dataobs, "Observations"
        elif self.datainvert is None and self.dataobs is None:
            return self.datainterp, "Interpolated results"
        elif self.datainvert is None and self.dataobs is None and self.datainterp is None:
=======
        #Get data when there is only dataframe loaded
        if self.dataobs is None and self.datainterp is None and self.dataobsfilt is None:
            return self.datainvert, "Results from the inversion"
        elif self.datainvert is None and self.datainterp is None and self.dataobsfilt is None:
            return self.dataobs, "Observations"
        elif self.datainvert is None and self.dataobs is None and self.dataobsfilt is None:
            return self.datainterp, "Results from TICOI"
        elif self.datainvert is None and self.dataobs is None and self.datainter is None:
            return self.dataobsfilt, "Observations filtered"
        elif self.datainvert is None and self.dataobs is None and self.datainterp is None and self.dataobsfilt is None:
>>>>>>> 4adb2376
            raise ValueError("Please load at least one dataframe")
        else: #else
            if type_data == "invert":
                return self.datainvert, "Inverted results"
            elif type_data == "obs":
                return self.dataobs, "Observations"
            elif type_data == "obs_filt":
                return self.dataobsfilt, "Observations filtered"
            else:
                return self.datainterp, "TICOI results"

    def get_conversion(self):

        """
        Get conversion factor

        :return: [int] --- conversion factor
        """

        conversion = 365 if self.unit == "m/y" else 1
        return conversion

    def get_direction(self, data: "ticoi.pixel_class.dataframe_data") -> (np.array, np.array):  # type: ignore

        """
        Get the direction of the provided data

        :param data: [ticoi.pixel_class.dataframe_data] --- Dataframe from obs, invert or interp

        :return directionm: [np.array] --- Directions of the data
        :return directionm_mean: [np.array] --- Averaged direction of the data
        """

        directionm = np.arctan2(data.dataf["vy"].astype("float32"), data.dataf["vx"].astype("float32"))
        directionm[directionm < 0] += 2 * np.pi
        directionm_mean = np.arctan2(np.mean(data.dataf["vy"]), np.mean(data.dataf["vx"]))
        if directionm_mean < 0:
            directionm_mean += 2 * np.pi

        # Convert to degrees
        directionm *= 360 / (2 * np.pi)
        directionm_mean *= 360 / (2 * np.pi)
        return directionm, directionm_mean

    def get_filtered_results(self, filt: str | None = None):

        """
        Filter TICOI results using a given filter.

        :param filt: [str | None] [default is None] --- Filter to be used ('highpass' for a highpass filtering removing the trend over several years, 'lowpass' to just respect Shannon criterium, or None to don't apply any filter)

        :return vv_filt: [np array] --- Filtered velocities (magnitude)
        :return vv_c: [np array] --- Centered velocities (magnitude)
        :return dates_c: [np array] --- Central dates of the data
        :return dates: [np array] --- For each data, the number of days between its central date and a reference (first date of the data)
        """

        # Get dates and velocities from TICOI results
        dates_c = (
            self.datainterp.dataf["date1"] + (self.datainterp.dataf["date2"] - self.datainterp.dataf["date1"]) // 2
        )  # Central dates
        dates = (
            dates_c - self.datainterp.dataf["date1"].min()
        ).dt.days.to_numpy()  # Number of days to the reference day (first day of acquisition at the point)

        vv = self.datainterp.dataf["vv"]  # Velocity magnitude
        vv_c = vv - np.mean(vv)  # Centered velocities

        N = len(dates)
        Ts = dates[1] - dates[0]

        # Filter the results...
        if filt == "highpass":  # ...to remove low frequencies (general trend over several years)
            b, a = signal.butter(4, [1 / (1.5 * 365), 1 / (2.001 * Ts)], "bandpass", fs=1 / Ts, output="ba")
            vv_filt = signal.filtfilt(b, a, vv_c)
        elif filt == "lowpass":  # ...to ensure Shanon critrion
            sos = signal.butter(4, 1 / (2.001 * Ts), "lowpass", fs=1 / Ts, output="sos")
            vv_filt = signal.sosfilt(sos, vv_c)
        else:  # Don't filter
            vv_filt = vv_c

        return vv_filt, vv_c, dates_c, dates

    def get_TF(
        self,
        filtered_results: list = None,
        filt: str | None = None,
        verbose: bool = False,
    ):

        """
        Compute the Fourier Transform (TF) of the interpolated results after applying a Hanning window.

        :param filtered_results: [list | None] [default is None] --- Results of the filtering (get_filtered_results method) if previously processed. If None, it is processed here
        :param filt: [str | None] [default is None] --- Filter to be used ('highpass' for a highpass filtering removing the trend over several years, 'lowpass' to just respect Shannon criterium, or None to don't apply any filter)
        :param verbose: [bool] [default is False] --- If True, print the maximum and the amplitude of the TF

        :return vv_tf: [np array] --- TF of the interpolated velocities without windowing
        :return vv_win_tf: [np array] --- TF of the interpolated velocities after windowing
        :return freq: [np array] --- Frequencies of the TF
        :return N: [np array] --- Number of dates
        """

        if filtered_results is not None:
            vv_filt, vv_c, dates_c, dates = filtered_results
        else:
            vv_filt, vv_c, dates_c, dates = self.get_filtered_results(filt)
        vv_filt = np.array(vv_filt)

        N = len(dates)
        Ts = dates[1] - dates[0]

        # Hanning window
        window = signal.windows.hann(N)

        # TFD
        n = 64 * N
        vv_tf = fft.rfft(vv_filt, n=n)
        vv_win_tf = fft.rfft(vv_filt * window, n=n)
        freq = fft.rfftfreq(n, d=Ts)

        if verbose:
            f = freq[np.argmax(np.abs(vv_win_tf))]
            print(f"TF maximum for f = {round(f, 5)} day-1 (period of {round(1/f, 2)} days)")
            print(
                f"Amplitude of the TF at this frequency : {round(2/N * np.abs(vv_tf[np.argmax(np.abs(vv_win_tf))]), 2)} m/y"
            )

        return vv_tf, vv_win_tf, freq, N

    def get_best_matching_sinus(
        self,
        filt: str | None = None,
        impose_frequency: bool = True,
        raw_seasonality: bool = False,
        several_freq: int = 1,
        verbose: bool = False,
    ):

        """
        Match a sinus (with fixed frequency or not) or a composition of several sinus (fundamental and harmonics) to the resulting TICOI data (and raw data)
        to measure its amplitude, the position of its maximum, the RMSE with the original data...

        :param filt: [str | None] [default is None] --- Filter to be used ('highpass' for a highpass filtering removing the trend over several years, 'lowpass' to just respect Shannon criterium, or None to don't apply any filter)
        :param impose_frequency: [bool] [default is True] --- If True, impose the frequency to 1/365.25 days-1 (one year seasonality). If False, look for the best matching frequency too, using the Fourier Transform in the first place
        :param raw_seasonality: [bool] [default is False] --- Also look for the best matching sinus directly on the raw data
        :param several_freq: [int] [default is 1] --- Number of harmonics to be computed (combination of sinus at frequencies 1/365.25, 2/365.25, etc...). If 1, only compute the fundamental.
        :param verbose: [bool] [default is False] --- If True, print the amplitude, the position of the maximum and the RMSE between the best matching sinus and the original data (TICOI results and raw data), and the best matching frequency if impose_frequency is False

        :return sine_f: [function] --- The function used for the optimization (can be used like sine = sine_f(dates[0], *popt, freqs=several_freq))
        :return popt: [list] --- Parameters of the best matching sinus to TICOI results
        :return popt_raw: [list] --- Parameters of the best matching sinus to raw data
        :return [dates, dates_c, dates_raw]: [list] --- dates, dates_raw: number of days between the central dates and the first central dates, dates_c: central dates of the data
        :return vv_filt: [np array] --- Filtered velocities (magnitude)
        :return stats: [list] --- Statistics about the best matching sinus to TICOI results [first maximum (date), day of the year of the maximum, amplitude, RMSE]
        :return stats_raw: [list] --- Statistics about the best matching sinus to raw data
        """

        # sine_fconst if impose_frequency else sine_fvar, popt, popt_raw, [dates, dates_c, dates_raw], vv_filt, stats, stats_raw

        vv = self.datainterp.dataf["vv"]
        vv_filt, vv_c, dates_c, dates = self.get_filtered_results(filt=filt)

        N = len(dates)
        Ts = dates[1] - dates[0]

        if impose_frequency:

            # Sinus function (can add harmonics)
            def sine_fconst(t, *args, freqs=1, f=1 / 365.25):
                sine = args[0] * np.sin(2 * np.pi * f * t + args[1])
                for freq in range(1, freqs):
                    sine += args[2 * freq] * np.sin(2 * np.pi * (freq + 1) * f * t + args[2 * freq + 1])
                return sine + args[-1]

            f = 1 / 365.25

            # Find the best matching sinus to TICOI results
            guess = np.concatenate(
                [np.concatenate([[np.max(vv_filt) - np.min(vv_filt), 0] for _ in range(several_freq)]), [0]]
            )
            popt, pcov = curve_fit(lambda t, *args: sine_fconst(t, *args, freqs=several_freq), dates, vv_filt, p0=guess)

            # Parameters
            sine = sine_fconst(dates, *popt, freqs=several_freq)
            sine_year = sine_fconst(np.linspace(1, 365, 365), *popt, freqs=several_freq)

            first_max_day = pd.Timedelta(np.argmax(sine_year), "D") + self.datainterp.dataf["date1"].min()
            max_day = first_max_day - pd.Timestamp(year=first_max_day.year, month=1, day=1)
            max_value = np.max(sine_year) - popt[-1]
            RMSE = np.sqrt(mean_squared_error(sine, vv_filt))

            del sine_year

            if verbose:
                print(
                    f"Amplitude of the best matching sinus (with period 365.25 days) to TICOI results: {round(max_value, 2)} m/y"
                )
                print(f"Maximum at day {max_day.days}")
                print(f"RMSE : {round(RMSE, 2)} m/y")

            if raw_seasonality:
                # Find the best matching sinus to raw data
                dates_raw = (self.dataobs.dataf.index - self.datainterp.dataf["date1"].min()).days.to_numpy()
                raw_c = self.dataobs.dataf["vv"] - self.dataobs.dataf["vv"].mean()
                guess_raw = np.concatenate(
                    [np.concatenate([[np.max(raw_c) - np.min(raw_c), 0] for _ in range(several_freq)]), [0]]
                )
                popt_raw, pcov_raw = curve_fit(
                    lambda t, *args: sine_fconst(t, *args, freqs=several_freq), dates_raw, raw_c, p0=guess_raw
                )

                # Parameters
                sine_raw = sine_fconst(dates_raw, *popt_raw, freqs=several_freq)
                sine_year_raw = sine_fconst(np.linspace(1, 365, 365), *popt_raw, freqs=several_freq)

                first_max_day_raw = pd.Timedelta(np.argmax(sine_year_raw), "D") + self.datainterp.dataf["date1"].min()
                max_day_raw = first_max_day_raw - pd.Timestamp(year=first_max_day_raw.year, month=1, day=1)
                max_value_raw = np.max(sine_year_raw) - popt_raw[-1]
                RMSE_raw = np.sqrt(mean_squared_error(sine_raw, raw_c))

                stats_raw = [first_max_day_raw, max_day_raw, max_value_raw, RMSE_raw]
                del sine_year_raw

                if verbose:
                    print(
                        f"Amplitude of the best matching sinus (with period 365.25 days) to raw data: {round(max_value_raw, 2)} m/y"
                    )
                    print(f"Maximum at day {max_day_raw.days}")
                    print(f"RMSE : {round(RMSE_raw, 2)} m/y")

        else:
            vv_tf, vv_win_tf, freq, _ = self.get_TF(vv_filt, vv_c, dates_c, dates, filt=filt, verbose=False)

            # Sinus function
            def sine_fvar(t, A, f, phi, off, freqs=None):
                return A * np.sin(2 * np.pi * f * t + phi) + off

            # Initial guess from the TF
            guess = np.array(
                [
                    np.max(2 / N * np.abs(vv_win_tf)),
                    freq[np.argmax(np.abs(vv_win_tf))],
                    np.angle(vv_win_tf)[np.argmax(np.abs(vv_win_tf))],
                    np.mean(vv_win_tf),
                ],
                dtype="float",
            )

            popt, pcov = curve_fit(sine_fvar, dates, vv_filt, p0=guess)
            A, f, phi, off = popt
            sine = sine_fvar(dates, A, f, phi, off)
            sine_year = sine_fvar(np.linspace(1, 365, 365), A, f, phi, off)

            first_max_day = pd.Timedelta(np.argmax(sine_year), "D") + self.datainterp.dataf["date1"].min()
            max_day = first_max_day - pd.Timestamp(year=first_max_day.year, month=1, day=1)
            max_value = np.max(sine_year) - off
            RMSE = np.sqrt(mean_squared_error(mean_squared_error(sine, vv_filt)))

            del sine_year

            if verbose:
                print(f"Period of the best matching sinus : {round(1/f, 2)} days")
                print(f"Amplitude : {round(max_value, 2)} m/y")
                print(f"Maximum at day {max_day.days}")
                print(f"RMSE : {round(RMSE, 2)} m/y")

        stats = [first_max_day, max_day, max_value, RMSE]
        if not (impose_frequency and raw_seasonality):
            popt_raw, dates_raw, stats_raw = None, None, None

        return (
            sine_fconst if impose_frequency else sine_fvar,
            popt,
            popt_raw,
            [dates, dates_c, dates_raw],
            vv_filt,
            stats,
            stats_raw,
        )

    # %%========================================================================= #
    #              PLOTS ABOUT RAW DATA / INTERPOLATION RESULTS                   #
    # =========================================================================%% #

    def plot_vx_vy(self, color: str = "orange", type_data: str = "invert", block_plot: bool = True):

        """
        Plot vx and vy in two plots of the same figure.

        :param color: [str] [default is 'orange'] --- Color used for the plot
        :param type_data: [str] [default is 'obs'] --- If 'obs' dataf corresponds to observations, if 'invert', it corresponds to inverted velocity
        :param block_plot: [bool] [default is True] --- If True, the plot persists on the screen until the user manually closes it. If False, it disappears instantly after plotting.

        :return ax, fig: Axis and Figures of the plot
        """

        data, label = self.get_dataf_invert_or_obs_or_interp(type_data)

        # Display the vx components
        fig, ax = plt.subplots(2, 1, figsize=self.figsize)
        ax[0].set_ylim(data.vxymin, data.vxymax)
        ax[0].plot(data.dataf["date_cori"], data.dataf["vx"], linestyle="", marker="o", markersize=2, color=color)
        ax[0].errorbar(
            data.dataf["date_cori"],
            data.dataf["vx"],
            xerr=data.dataf["offset_bar"],
            color=color,
            alpha=0.2,
            fmt=",",
            zorder=1,
        )
        ax[0].set_ylabel(f"Vx [{self.unit}]", fontsize=14)

        # Display the vy components
        ax[1].set_ylim(data.vyymin, data.vyymax)
        ax[1].plot(
            data.dataf["date_cori"], data.dataf["vy"], linestyle="", marker="o", markersize=2, color=color, label=label
        )
        ax[1].errorbar(
            data.dataf["date_cori"],
            data.dataf["vy"],
            xerr=data.dataf["offset_bar"],
            color=color,
            alpha=0.2,
            fmt=",",
            zorder=1,
        )
        ax[1].set_ylabel(f"Vy [{self.unit}]", fontsize=14)
        ax[1].set_xlabel("Central dates", fontsize=14)
        plt.subplots_adjust(bottom=0.2)
        ax[1].legend(loc="lower left", bbox_to_anchor=(0.02, -0.4), fontsize=14)

        fig.suptitle("X and Y components of raw data velocities", y=0.95, fontsize=16)

        if self.show:
            plt.show(block=block_plot)
        if self.save:
            fig.savefig(f"{self.path_save}/vx_vy_{type_data}.png")

        return ax, fig

    def plot_vx_vy_overlaid(
        self,
        colors: List[str] = ["orange", "blue"],
        type_data: str = "invert",
        zoom_on_results: bool = False,
        block_plot: bool = True,
    ):

        """
        Plot vx and vy in two plots of the same figure where inverted/interpolated results overlay the observations (raw data).

        :param colors: [List[str]] [default is ['orange', 'blue']] --- List of the colors used for the plot (first : raw data, second : overlaying data)
        :param type_data: [str] [default is 'obs'] --- If 'obs' dataf corresponds to obsevations, if 'invert', it corresponds to inverted velocity
        :param zoom_on_results: [bool] [default is False] --- Set the limits of the axis according to the results min and max
        :param block_plot: [bool] [default is True] --- If True, the plot persists on the screen until the user manually closes it. If False, it disappears instantly after plotting.

        :return ax, fig: Axis and Figures of the plot
        """

        data, label = self.get_dataf_invert_or_obs_or_interp(type_data)

        show = copy.copy(self.show)
        save = copy.copy(self.save)
        self.show, self.save = False, False
        ax, fig = self.plot_vx_vy(color=colors[0], type_data="obs")

        self.show, self.save = show, save

        if zoom_on_results:
            ax[0].set_ylim(data.vxymin, data.vxymax)
        ax[0].plot(
            data.dataf["date_cori"], data.dataf["vx"], linestyle="", marker="o", markersize=2, color=colors[1]
        )  # Display the vx components
        ax[0].errorbar(
            data.dataf["date_cori"],
            data.dataf["vx"],
            xerr=data.dataf["offset_bar"],
            color=colors[1],
            alpha=0.5,
            fmt=",",
            zorder=1,
        )
        if zoom_on_results:
            ax[1].set_ylim(data.vyymin, data.vyymax)
        ax[1].plot(
            data.dataf["date_cori"],
            data.dataf["vy"],
            linestyle="",
            marker="o",
            markersize=2,
            color=colors[1],
            label=label,
        )  # Display the vy components
        ax[1].errorbar(
            data.dataf["date_cori"],
            data.dataf["vy"],
            xerr=data.dataf["offset_bar"],
            color="b",
            alpha=0.2,
            fmt=",",
            zorder=1,
        )
        ax[1].legend(loc="lower left", bbox_to_anchor=(0.0, -0.65), fontsize=14)
        fig.suptitle(
            f"X and Y components of {'interpolated' if type_data=='interp' else 'inverted'} results, along with raw data",
            y=0.95,
            fontsize=16,
        )

        if self.show:
            plt.show(block=block_plot)
        if self.save:
            if zoom_on_results:
                fig.savefig(f"{self.path_save}/vx_vy_overlaid_zoom_on_results_{type_data}.png")
            else:
                fig.savefig(f"{self.path_save}/vx_vy_overlaid_{type_data}.png")

        return ax, fig

    def plot_invert_interp_obs_residual(
        self, colors: List[str] = ["gray", "steelblue", "#ec8559"], type_data: str = "invert", block_plot: bool = True
    ):

        # obs, label_obs = self.get_dataf_invert_or_obs_or_interp("obs")
        invert, label_invert = self.get_dataf_invert_or_obs_or_interp("invert")
        interp, label_interp = self.get_dataf_invert_or_obs_or_interp("interp")
        obs, label_obs = self.get_dataf_invert_or_obs_or_interp("obs")

        plt.rcParams["font.family"] = "Arial"

        ax, fig = self.plot_vv(color=".6", type_data="obs")

        p = ax.plot(
            invert.dataf["date_cori"],
            invert.dataf["vv"],
            linestyle="",
            zorder=8,
            marker="o",
            lw=0.7,
            markersize=8,
            color=colors[1],
            markeredgecolor="0.2",
            markeredgewidth=0.7,
            label=label_invert,
        )

        ax.errorbar(
            invert.dataf["date_cori"],
            invert.dataf["vv"],
            xerr=invert.dataf["offset_bar"],
            color=colors[1],
            alpha=0.7,
            linewidth=1.5,
            fmt=",",
            zorder=5,
        )

        p1 = ax.plot(
            interp.dataf["date_cori"],
            interp.dataf["vv"],
            linestyle="",
            zorder=1,
            marker="x",
            markersize=7,
            color=colors[2],
            markeredgewidth=2,
            label=label_interp,
        )

        ax.legend(
            loc="upper left", bbox_to_anchor=(0.001, 0.999), fontsize=14, frameon=False, handlelength=1, handletextpad=1
        )
        ax.tick_params(axis="both", labelsize=12)
        for label in ax.get_yticklabels():
            if label.get_text() and int(label.get_text().replace(",", "")) >= 1000:
                label.set_fontsize(10)  # 缩小字体大小
            else:
                label.set_fontsize(12)  # 正常字体大小
        if ax.get_ylim()[1] < 100:
            ax.set_ylim(ax.set_ylim()[0], 110)

        if ax.get_ylim()[1] - max(ax.get_yticks()) < 0.05 * ax.get_ylim()[1]:
            ax.set_ylim(ax.get_ylim()[0], ax.get_ylim()[1] + 0.05 * ax.get_ylim()[1])

        # ax.set_yticklabels(fontsize=12)
        # fig.suptitle(
        #     f"Magnitude of inverted results, along with raw data magnitude",
        #     y=0.95,
        #     fontsize=16,
        # )

        residuals = np.sqrt(obs.dataf["residux"] ** 2 + obs.dataf["residuy"] ** 2)
        # ax_inset = fig.add_axes([0.5, 0.5, 0.3, 0.3])
        ax_inset = ax.inset_axes([0.55, 0.55, 0.4, 0.4], zorder=10)
        sns.stripplot(data=residuals, ax=ax_inset, color="gray", orient="h", size=2, jitter=0.03, zorder=12)
        sns.boxenplot(
            data=residuals,
            ax=ax_inset,
            orient="h",
            color="steelblue",
            k_depth="proportion",
            alpha=0.9,
            line_kws=dict(linewidth=1.5),
            showfliers=False,
            zorder=10,
        )
        # sns.violinplot(data=residuals, ax=ax_inset, orient='h', alpha=0.5, inner='box', linewidth=1.5)
        # sns.kdeplot(residuals, ax=ax_inset, linewidth=1, fill=True, bw_adjust=0.5, alpha=0.9, color='orange')
        # sns.stripplot(data=residuals, ax=ax_inset, color='gray', orient='h', size=1)
        ax_inset.set_xlabel("Residuals [m/y]", fontsize=14)
        ax_inset.set_xlim(0, np.percentile(residuals, 99))
        ax_inset.tick_params(axis="both", labelsize=12)
        # ax_inset.set_xlim(0, 50)
        ax_inset.set_yticks([])
        ax_inset.patch.set_alpha(0.5)
        # ax2 = ax_inset.inset_axes([0, 0.2, 1, 0.25])

        # ax2.axis('off')
        if self.show:
            plt.show(block=block_plot)
        if self.save:

            fig.savefig(f"{self.path_save}/vv_overlaid_{type_data}.png")

        return ax, fig

    def plot_vv(self, color: str = "orange", type_data: str = "invert", block_plot: bool = True):

        """
        Plot the velocity magnitude.

        :param color: [str] [default is 'orange'] --- Color used for the plot
        :param type_data: [str] [default is 'invert'] --- If 'obs' dataf corresponds to obsevations, if 'invert', it corresponds to inverted velocity
        :param block_plot: [bool] [default is True] --- If True, the plot persists on the screen until the user manually closes it. If False, it disappears instantly after plotting.

        :return ax, fig: Axis and Figure of the plot
        """

        data, label = self.get_dataf_invert_or_obs_or_interp(type_data)

        # fig, ax = plt.subplots(figsize=self.figsize)
        fig, ax = plt.subplots(figsize=(6, 3.5))
        ax.set_ylim(data.vvymin, data.vvymax)
        ax.set_ylabel(f"Velocity magnitude  [{self.unit}]", fontsize=14)
        p = ax.plot(
            data.dataf["date_cori"],
            data.dataf["vv"],
            linestyle="",
            zorder=1,
            marker="o",
            lw=0.7,
            markersize=5,
            color=color,
            label=label,
            alpha=0.5,
        )
        ax.errorbar(
            data.dataf["date_cori"],
            data.dataf["vv"],
            xerr=data.dataf["offset_bar"],
            color=color,
            alpha=0.4,
            fmt=",",
            zorder=1,
        )
        # plt.subplots_adjust(bottom=0.2)
        ax.legend(loc="lower left", bbox_to_anchor=(0.02, -0.2), fontsize=14)
        ax.set_xlabel("Central date", fontsize=14)

        # fig.suptitle("Magnitude of raw data velocities", y=0.95, fontsize=16)

        if self.show:
            plt.show(block=block_plot)
        if self.save:
            fig.savefig(f"{self.path_save}/vv_{type_data}.png")

        return ax, fig

    def plot_vv_overlaid(
        self,
        colors: List[str] = ["orange", "blue"],
        type_data: str = "invert",
        zoom_on_results: bool = False,
        block_plot: bool = True,
    ):

        """
        Plot the velocity magnitude of inverted/interpolated results, overlaying the velocity magnitude of the observations (raw data).

        :param colors: [List[str]] [default is ['orange', 'blue']] --- List of the colors used for the plot (first : raw data, second : overlaying data)
        :param type_data: [str] [default is 'invert'] --- If 'obs' dataf corresponds to obsevations, if 'invert', it corresponds to inverted velocity
        :param zoom_on_results: [bool] [default is False] --- Set the limites of the axis according to the results min and max
        :param block_plot: [bool] [default is True] --- If True, the plot persists on the screen until the user manually closes it. If False, it disappears instantly after plotting.

        :return ax, fig: Axis and Figure of the plots
        """

        data, label = self.get_dataf_invert_or_obs_or_interp(type_data)

        show = copy.copy(self.show)
        save = copy.copy(self.save)
        self.show, self.save = False, False
        ax, fig = self.plot_vv(color=colors[0], type_data="obs")
        self.show, self.save = show, save

        if zoom_on_results:
            ax.set_ylim(data.vvymin, data.vvymax)
        p = ax.plot(
            data.dataf["date_cori"],
            data.dataf["vv"],
            linestyle="",
            zorder=1,
            marker="o",
            lw=0.7,
            markersize=2,
            color=colors[1],
            label=f"Results from the inversion",
        )
        ax.errorbar(
            data.dataf["date_cori"],
            data.dataf["vv"],
            xerr=data.dataf["offset_bar"],
            color=colors[1],
            alpha=0.2,
            fmt=",",
            zorder=1,
        )
        ax.legend(loc="lower left", bbox_to_anchor=(0, -0.3), fontsize=14)
        fig.suptitle(
            f"Magnitude of {'interpolated' if type_data == 'interp' else 'inverted'} results, along with raw data magnitude",
            y=0.95,
            fontsize=16,
        )

        if self.show:
            plt.show(block=block_plot)
        if self.save:
            if zoom_on_results:
                fig.savefig(f"{self.path_save}/vv_overlaid_zoom_on_results_{type_data}.png")
            else:
                fig.savefig(f"{self.path_save}/vv_overlaid_{type_data}.png")

        # # condi = ((data.dataf["xcount_x"]>10)&(data.dataf["xcount_y"]>10))
        # condi = ((data.dataf["xcount_x"]>10)&(data.dataf["xcount_y"]>10))
        # show = copy.copy(self.show)
        # save = copy.copy(self.save)
        # self.show, self.save = False, False
        # ax, fig = self.plot_vv(color=colors[0], type_data="obs")
        # self.show, self.save = show, save
        #
        # if zoom_on_results:
        #     ax.set_ylim(data.vvymin, data.vvymax)
        # p = ax.plot(
        #     data.dataf["date_cori"][condi],
        #     data.dataf["vv"][condi],
        #     linestyle="",
        #     zorder=1,
        #     marker="o",
        #     lw=0.7,
        #     markersize=2,
        #     color=colors[1],
        #     label=f"Results from the inversion",
        # )
        # ax.errorbar(
        #     data.dataf["date_cori"][condi],
        #     data.dataf["vv"][condi],
        #     xerr=data.dataf["offset_bar"][condi],
        #     color=colors[1],
        #     alpha=0.2,
        #     fmt=",",
        #     zorder=1,
        # )
        # ax.legend(loc="lower left", bbox_to_anchor=(0, -0.3), fontsize=14)
        # fig.suptitle(
        #     f"Magnitude of {'interpolated' if type_data == 'interp' else 'inverted'} results, along with raw data magnitude",
        #     y=0.95,
        #     fontsize=16,
        # )
        #
        # if self.show:
        #     plt.show(block=block_plot)
        # if self.save:
        #     if zoom_on_results:
        #         fig.savefig(f"{self.path_save}/vv_overlaid_zoom_on_results_{type_data}.png")
        #     else:
        #         fig.savefig(f"{self.path_save}/vv_overlaid_{type_data}.png")

        return ax, fig

    def plot_vv_quality(self, cmap: str = "viridis", type_data: str = "obs", block_plot: bool = True):

        """
        Plot error on top of velocity vx and vy.

        :param cmap: [str] [default is 'viridis''] --- Color map used to mark the errors in the plots
        :param type_data: [str] [default is 'obs'] --- If 'obs' dataf corresponds to obsevations, if 'invert', it corresponds to inverted velocity
        :param block_plot: [bool] [default is True] --- If True, the plot persists on the screen until the user manually closes it. If False, it disappears instantly after plotting

        :return ax, fig: Axis and Figure of the plots
        """

        assert (
            "errorx" in self.dataobs.dataf.columns and "errory" in self.dataobs.dataf.columns
        ), "'errorx' and/or 'errory' values are missing in the data, impossible to plot the errors"

        data, label = self.get_dataf_invert_or_obs_or_interp(type_data)

        qualityx = data.dataf["errorx"]
        qualityy = data.dataf["errory"]
        qualityv = np.sqrt(
            (qualityx / data.dataf['vx'] * qualityx) ** 2 + (qualityy / data.dataf['vy'] * qualityy) ** 2)

        fig, ax = plt.subplots(figsize=self.figsize)
        # First subplot
        ax.set_ylabel(f"Vx [{self.unit}]", fontsize=14)
        scat = ax.scatter(data.dataf["date_cori"], data.dataf["vv"], c=qualityv, s=5, cmap=cmap)
        cbar = fig.colorbar(scat, ax=ax, orientation='horizontal', pad=0.2)  # Increased pad for spacing
        cbar.set_label('Errors [m/y]', fontsize=14)
        # Adjustments
        plt.subplots_adjust(hspace=0.5, bottom=0.3)  # Increase hspace and bottom padding
        fig.suptitle("Error associated to the velocity data", y=0.98, fontsize=16)  # Adjusted title position
        # Use tight layout
        plt.tight_layout(rect=[0, 0.03, 1, 0.95])
        if self.show:
            plt.show(block=block_plot)
        if self.save:
            fig.savefig(f"{self.path_save}/vxvy_quality_bas_{type_data}.png")

        return ax, fig

    def plot_vx_vy_quality(self, cmap: str = "viridis", type_data: str = "obs", block_plot: bool = True):

        """
        Plot error on top of velocity magnitude vv

        :param cmap: [str] [default is 'viridis''] --- Color map used to mark the errors in the plots
        :param type_data: [str] [default is 'obs'] --- If 'obs' dataf corresponds to obsevations, if 'invert', it corresponds to inverted velocity
        :param block_plot: [bool] [default is True] --- If True, the plot persists on the screen until the user manually closes it. If False, it disappears instantly after plotting

        :return ax, fig: Axis and Figure of the plots
        """

        assert (
            "errorx" in self.dataobs.dataf.columns and "errory" in self.dataobs.dataf.columns
        ), "'errorx' and/or 'errory' values are missing in the data, impossible to plot the errors"

        data, label = self.get_dataf_invert_or_obs_or_interp(type_data)

        qualityx = data.dataf["errorx"]
        qualityy = data.dataf["errory"]

        fig, ax = plt.subplots(2, 1, figsize=self.figsize)
        # First subplot
        ax[0].set_ylabel(f"Vx [{self.unit}]", fontsize=14)
        scat = ax[0].scatter(data.dataf["date_cori"], data.dataf["vx"], c=qualityx, s=5, cmap=cmap)
        cbar = fig.colorbar(scat, ax=ax[0], orientation='horizontal', pad=0.2)  # Increased pad for spacing
        cbar.set_label('Errors [m/y]', fontsize=14)

        # Second subplot
        ax[1].set_ylabel(f"Vy [{self.unit}]", fontsize=14)
        scat = ax[1].scatter(data.dataf["date_cori"], data.dataf["vy"], c=qualityy, s=5, cmap=cmap)
        cbar = fig.colorbar(scat, ax=ax[1], orientation='horizontal', pad=0.2)  # Increased pad for spacing
        cbar.set_label('Errors [m/y]', fontsize=14)

        # Adjustments
        plt.subplots_adjust(hspace=0.5, bottom=0.3)  # Increase hspace and bottom padding
        fig.suptitle("Error associated to the velocity data", y=0.98, fontsize=16)  # Adjusted title position

        # Use tight layout
        plt.tight_layout(rect=[0, 0.03, 1, 0.95])

        if self.show:
            plt.show(block=block_plot)
        if self.save:
            fig.savefig(f"{self.path_save}/vxvy_quality_bas_{type_data}.png")

        return ax, fig

    def plot_direction(self, color: str = "orange", type_data: str = "obs", block_plot: bool = True):

        """
        Plot the direction of the velocities for each of the data at this point.

        :param color: [str] [default is 'orange'] --- Color used for the plot
        :param type_data: [str] [default is 'obs'] --- If 'obs' dataf corresponds to obsevations, if 'invert', it corresponds to inverted velocity
        :param block_plot: [bool] [default is True] --- If True, the plot persists on the screen until the user manually closes it. If False, it disappears instantly after plotting.

        :return ax, fig: Axis and Figure of the plot
        """

        data, label = self.get_dataf_invert_or_obs_or_interp(type_data)

        directionm, directionm_mean = self.get_direction(data)
        fig, ax = plt.subplots(figsize=self.figsize)
        ax.plot(data.dataf["date_cori"], directionm, linestyle="", marker="o", markersize=2, color=color, label=label)
        ax.hlines(
            directionm_mean,
            np.min(data.dataf["date_cori"]),
            np.max(data.dataf["date_cori"]),
            label=f"Mean direction of {label}",
        )
        ax.set_ylim(0, 360)
        ax.set_ylabel("Direction [°]")
        ax.set_xlabel("Central Dates")
        plt.subplots_adjust(bottom=0.25)
        ax.legend(loc="lower left", bbox_to_anchor=(0, -0.4), ncol=2, fontsize=14)
        fig.suptitle("Direction of the observations", y=0.95, fontsize=16)

        if self.show:
            plt.show(block=block_plot)
        if self.save:
            fig.savefig(f"{self.path_save}/direction_{type_data}.png")

        return ax, fig

    def plot_direction_overlaid(
        self, colors: List[str] = ["orange", "blue"], type_data: str = "interp", block_plot: bool = True
    ):

        """
        Plot the velocity direction of inverted/interpolated results, overlaying the velocity direction of the observations (raw data).

        :param colors: [List[str]] [default is ['orange', 'blue']] --- List of the colors used for the plot (first : raw data, second : overlaying data)
        :param type_data: [str] [default is 'invert'] --- If 'obs' dataf corresponds to obsevations, if 'invert', it corresponds to inverted velocity
        :param block_plot: [bool] [default is True] --- If True, the plot persists on the screen until the user manually closes it. If False, it disappears instantly after plotting.

        :return ax, fig: Axis and Figure of the plot
        """

        data, label = self.get_dataf_invert_or_obs_or_interp(type_data)

        show = copy.copy(self.show)
        save = copy.copy(self.save)
        self.show, self.save = False, False
        ax, fig = self.plot_direction(color=colors[0], type_data="obs")
        self.show, self.save = show, save

        directionm, directionm_mean = self.get_direction(data)

        ax.plot(
            data.dataf["date_cori"], directionm, linestyle="", marker="o", markersize=2, color=colors[1], label=label
        )
        ax.set_ylim(0, 360)
        ax.set_ylabel("Direction [°]", fontsize=14)
        ax.set_xlabel("Central Dates", fontsize=14)
        ax.legend(loc="lower left", bbox_to_anchor=(0, -0.4), ncol=2, fontsize=14)
        fig.suptitle(
            f"Direction of the {'interpolated' if type_data == 'interp' else 'inverted'} results, along with raw data direction",
            y=0.95,
            fontsize=16,
        )

        if self.show:
            plt.show(block=block_plot)
        if self.save:
            fig.savefig(f"{self.path_save}/direction_overlaid_{type_data}.png")

        return ax, fig

    # %%========================================================================= #
    #                       PLOTS ABOUT INVERSION RESULTS                         #
    # =========================================================================%% #

    def plot_xcount_vx_vy(self, cmap: str = "viridis", block_plot: bool = True):

        """
        Plot the obersvation contribution to the inversion on top of velocities x and y components.

        :param cmap: [str] [default is 'rainbow] --- Color map used to mark the xcount values in the plots.
        :param block_plot: [bool] [default is True] --- If True, the plot persists on the screen until the user manually closes it. If False, it disappears instantly after plotting.

        :return ax, fig: Axis and Figure of the plot
        """

        assert (
            self.datainvert is not None
        ), "No inverted data found, think of loading the results of an inversion to this pixel_class before calling plot_xcount_vx_vy()"
        assert (
            "xcount_x" in self.datainvert.dataf.columns and "xcount_y" in self.datainvert.dataf.columns
        ), "'xcount_x' and/or 'xount_y' values are missing in the data, impossible to plot the xcount values"

        fig, ax = plt.subplots(2, 1, figsize=self.figsize)
        ax[0].set_ylabel(f"Vx [{self.unit}]", fontsize=14)
        ax[0].scatter(
            self.datainvert.dataf["date_cori"],
            self.datainvert.dataf["vx"],
            c=self.datainvert.dataf["xcount_x"],
            s=8,
            cmap=cmap,
            label="Y_contribution",
        )
        ax[1].set_ylabel(f"Vy [{self.unit}]", fontsize=14)
        ax[1].set_xlabel("Central dates", fontsize=14)
        scat = ax[1].scatter(
            self.datainvert.dataf["date_cori"],
            self.datainvert.dataf["vy"],
            c=self.datainvert.dataf["xcount_y"],
            s=8,
            cmap=cmap,
        )
        plt.subplots_adjust(bottom=0.1)
        cbar = fig.colorbar(scat, ax=ax.ravel().tolist(), orientation='horizontal', pad=0.15)
        cbar.set_label('Amount of contributing observations', fontsize=14)
        fig.suptitle(
            "Contribution of the observations to the resulting inverted velocity x and y components",
            y=0.95,
            fontsize=16,
        )

        if self.show:
            plt.show(block=block_plot)
        if self.save:
            fig.savefig(f"{self.path_save}/X_dates_contribution_vx_vy.png")

        return ax, fig

    def plot_xcount_vv(self, cmap: str = "viridis", block_plot: bool = True):

        """
        Plot the observation contribution to the inversion on top of the velocity magnitude.

        :param cmap: [str] [default is 'rainbow''] --- Color map used in the plots
        :param block_plot: [bool] [default is True] --- If True, the plot persists on the screen until the user manually closes it. If False, it disappears instantly after plotting.

        :return ax, fig: Axis and Figure of the plot
        """

        assert (
            self.datainvert is not None
        ), "No inverted data found, think of loading the results of an inversion to this pixel_class before calling plot_xcount_vv()"
        assert (
            "xcount_x" in self.datainvert.dataf.columns and "xcount_y" in self.datainvert.dataf.columns
        ), "'xcount_x' and/or 'xount_y' values are missing in the data, impossible to plot the xcount values"

        fig, ax = plt.subplots(figsize=self.figsize)
        ax.set_ylabel(f"Velocity magnitude [{self.unit}]", fontsize=14)
        ax.set_xlabel("Central dates", fontsize=14)
        scat = ax.scatter(
            self.datainvert.dataf["date_cori"],
            self.datainvert.dataf["vv"],
            c=(self.datainvert.dataf["xcount_x"] + self.datainvert.dataf["xcount_y"]) / 2,
            s=8,
            cmap=cmap,
        )
        # Adding a colorbar for the scatter plot
        cbar = plt.colorbar(scat, ax=ax, pad=0.02)
        cbar.set_label('Amount of contributing observations', fontsize=14)
        plt.subplots_adjust(bottom=0.2)
        fig.suptitle("Contribution of the observations to the resulting inverted velocities", y=0.95, fontsize=16)

        if self.show:
            plt.show(block=block_plot)
        if self.save:
            fig.savefig(f"{self.path_save}/X_dates_contribution_vv.png")

        return ax, fig

    def plot_weights_inversion(self, cmap: str = "plasma_r", block_plot: bool = True):

        """
        Plot initial and final weights used in the inversion.

        :param cmap: [str] [default is 'plasma_r'] --- Color map used in the plots
        :param block_plot: [bool] [default is True] --- If True, the plot persists on the screen until the user manually closes it. If False, it disappears instantly after plotting.

        :return ax_f, fig_f, ax_l, fig_l: Axis and Figure of the plots (weights from f: the first inversion, l: the last inversion)
        """

        assert (
            self.datainvert is not None
        ), "No inverted data found, think of loading the results of an inversion to this pixel_class before calling plot_xcount_vv()"

        ## ----------------------- Weights used during the first inversion ------------------------- ##
        fig_f, ax_f = plt.subplots(2, 1, figsize=(8, 4))
        ax_f[0].set_ylabel(f"Vx [{self.unit}]", fontsize=14)
        ax_f[0].set_xticklabels([])
        scat1 = ax_f[0].scatter(
            self.dataobs.dataf["date_cori"],
            self.dataobs.dataf["vx"],
            c=abs(self.dataobs.dataf["weightinix"]),
            s=5,
            cmap=cmap,
            edgecolors="k",
            linewidth=0.1,
        )
        ax_f[1].set_ylabel(f"Vy [{self.unit}]", fontsize=14)
        ax_f[1].set_xlabel("Central dates", fontsize=14)
        scat2 = ax_f[1].scatter(
            self.dataobs.dataf["date_cori"],
            self.dataobs.dataf["vx"],
            c=abs(self.dataobs.dataf["weightiniy"]),
            s=5,
            cmap=cmap,
            edgecolors="k",
            linewidth=0.1,
        )
        plt.subplots_adjust(bottom=0.32)
        legend1 = ax_f[1].legend(
            *scat1.legend_elements(num=5),
            loc="lower left",
            bbox_to_anchor=(0.05, -1.25),
            ncol=3,
            title="Initial weights for Vx",
        )
        legend2 = ax_f[1].legend(
            *scat2.legend_elements(num=5),
            loc="lower right",
            bbox_to_anchor=(0.95, -1.25),
            ncol=3,
            title="Initial weights for Vy",
        )
        ax_f[1].add_artist(legend1)
        ax_f[1].add_artist(legend2)
        fig_f.suptitle("Initial weights before the inversion", y=0.95, fontsize=16)

        if self.show:
            plt.show(block=block_plot)
        if self.save:
            fig_f.savefig(f"{self.path_save}/weightini_vx_vy.png")

        ## ------------------------ Weights used during the last inversion ------------------------- ##
        fig_l, ax_l = plt.subplots(2, 1, figsize=(8, 4))
        ax_l[0].set_ylabel(f"Vx [{self.unit}]", fontsize=14)
        ax_l[0].set_xticklabels([])
        scat1 = ax_l[0].scatter(
            self.dataobs.dataf["date_cori"],
            self.dataobs.dataf["vx"],
            c=abs(self.dataobs.dataf["weightlastx"]),
            s=5,
            cmap=cmap,
            edgecolors="k",
            linewidth=0.1,
        )
        ax_l[1].set_ylabel(f"Vy [{self.unit}]", fontsize=14)
        ax_l[1].set_xlabel("Central dates", fontsize=14)
        scat2 = ax_l[1].scatter(
            self.dataobs.dataf["date_cori"],
            self.dataobs.dataf["vx"],
            c=abs(self.dataobs.dataf["weightlasty"]),
            s=5,
            cmap=cmap,
            edgecolors="k",
            linewidth=0.1,
        )
        plt.subplots_adjust(bottom=0.32)
        legend1 = ax_l[1].legend(
            *scat1.legend_elements(num=5),
            loc="lower left",
            bbox_to_anchor=(0.05, -1.25),
            ncol=3,
            title="Final weights for Vx",
        )
        legend2 = ax_l[1].legend(
            *scat2.legend_elements(num=5),
            loc="lower right",
            bbox_to_anchor=(0.95, -1.25),
            ncol=3,
            title="Final weights for Vy",
        )
        ax_l[1].add_artist(legend1)
        ax_l[1].add_artist(legend2)
        fig_l.suptitle("Final weights after the inversion", y=0.95, fontsize=16)

        if self.show:
            plt.show(block=block_plot)
        if self.save:
            fig_l.savefig(f"{self.path_save}/weightlast_vx_vy.png")

        return ax_f, fig_f, ax_l, fig_l

    def plot_residuals(self, log_scale: bool = False, block_plot: bool = True):

        """
        Statistics about the residuals from the inversion:
            - Plot of the final residuals overlaid in colors on vx and vy measurements ('residuals_vx_vy_final_residual.png').
            - Plot of the reconstructed velocity observations (from AX) overlaid on the original velocity observations ('residuals_vx_vy_mismatch.png').
            - Comparison of residuals according to the temporal baseline (residuals_tempbaseline.png),
            - the type of sensor and authors (residuals_author_abs.png,residuals_vy_author.png,residuals_vx_author_abs.png),
            - and the quality indicators (residuals_quality.png).

        :param log_scale: [bool] [default is False] --- if True, plot the figure in a log scale
        :param block_plot: [bool] [default is True] --- If True, the plot persists on the screen until the user manually closes it. If False, it disappears instantly after plotting.
        """

        assert (
            self.datainvert is not None
        ), "No inverted data found, think of loading the results of an inversion to this pixel_class before calling plot_xcount_vv()"
        assert self.A is not None, "Please provide A (design matrix) when loading the pixel_class"

        # self.dataobs.dataf[self.dataobs.dataf["author"] == "L. Charrier, J. Mouginot, R.Millan, A.Derkacheva"][
        #     "author"
        # ] = "IGE"
        dataf = self.dataobs.dataf.replace("L. Charrier, J. Mouginot, R.Millan, A.Derkacheva", "IGE")
        dataf = dataf.replace("S. Leinss, L. Charrier", "Leinss")

        dataf["abs_residux"] = abs(dataf["residux"])
        dataf["abs_residuy"] = abs(dataf["residuy"])

        dataf = dataf.rename(columns={"author": "Author"})

        conversion = self.get_conversion()

        ###RECONSTRUCTION PLOT : reconstruct the observation from AX
        Y_reconstruct_x = (
            np.dot(self.A, self.datainvert.dataf["vx"] * self.datainvert.dataf["temporal_baseline"] / conversion)
            / self.dataobs.dataf["temporal_baseline"]
            * conversion
        )
        Y_reconstruct_y = (
            np.dot(self.A, self.datainvert.dataf["vy"] * self.datainvert.dataf["temporal_baseline"] / conversion)
            / self.dataobs.dataf["temporal_baseline"]
            * conversion
        )

        show = copy.copy(self.show)
        save = copy.copy(self.save)
        self.show, self.save = False, False
        ax, fig = self.plot_vx_vy(type_data="obs")
        self.show, self.save = show, save

        # fig, ax = plt.subplots(2, 1, figsize=(8, 4))
        ax[0].plot(
            self.dataobs.dataf["date_cori"],
            Y_reconstruct_x,
            linestyle="",
            marker="o",
            color="r",
            markersize=3,
            alpha=0.2,
        )  # Display the vx components
        ax[0].errorbar(
            self.dataobs.dataf["date_cori"],
            Y_reconstruct_x,
            xerr=self.dataobs.dataf["offset_bar"],
            color="r",
            alpha=0.2,
            fmt=",",
            zorder=1,
        )
        ax[0].set_ylabel(f"Vx [{self.unit}]", fontsize=18)
        ax[1].plot(
            self.dataobs.dataf["date_cori"],
            Y_reconstruct_y,
            linestyle="",
            marker="o",
            color="r",
            markersize=3,
            alpha=0.2,
            label="Reconstructed Data",
        )  # Display the vy components
        ax[1].errorbar(
            self.dataobs.dataf["date_cori"],
            Y_reconstruct_y,
            xerr=self.dataobs.dataf["offset_bar"],
            color="r",
            alpha=0.3,
            fmt=",",
            zorder=1,
        )
        ax[1].legend(bbox_to_anchor=(0.55, -0.3), ncol=3, fontsize=15)
        if self.show:
            plt.show()
        if self.save:
            fig.savefig(f"{self.path_save}/residuals_vx_vy_mismatch.png")

        ###RESIDUALS FROM THE LAST INVERSION
        fig, ax = plt.subplots(2, 1, figsize=(8, 4))
        ax[0].set_ylabel(f"Vx [{self.unit}]")
        scat1 = ax[0].scatter(
            self.dataobs.dataf["date_cori"],
            self.dataobs.dataf["vx"],
            c=abs(self.dataobs.dataf["residux"]),
            s=5,
            cmap="plasma_r",
            edgecolors="k",
            linewidth=0.1,
        )
        ax[1].set_ylabel(f"Vy [{self.unit}]")
        scat2 = ax[1].scatter(
            self.dataobs.dataf["date_cori"],
            self.dataobs.dataf["vy"],
            c=abs(self.dataobs.dataf["residuy"]),
            s=5,
            cmap="plasma_r",
            edgecolors="k",
            linewidth=0.1,
        )
        plt.subplots_adjust(bottom=0.3)
        legend1 = ax[1].legend(
            *scat1.legend_elements(num=5),
            loc="lower left",
            bbox_to_anchor=(0.05, 0),
            bbox_transform=fig.transFigure,
            ncol=3,
            title="Absolute residual Vx",
        )
        legend2 = ax[1].legend(
            *scat2.legend_elements(num=5),
            loc="lower right",
            bbox_to_anchor=(0.95, 0),
            bbox_transform=fig.transFigure,
            ncol=3,
            title="Absolute residual Vy",
        )
        ax[1].add_artist(legend1)
        ax[1].add_artist(legend2)
        if self.show:
            plt.show(block=False)
        if self.save:
            fig.savefig(f"{self.path_save}/residuals_vx_vy_final_residual.png")

        ###RESIDUALS FOR VX AND VY, ACCORDING TO THE SENSOR
        ax = sns.catplot(data=dataf, x="sensor", y="abs_residux", hue="Author", kind="box")
        ax.set(xlabel="Sensor", ylabel="Absolute residual vx [m/y]")
        if self.save:
            plt.savefig(f"{self.path_save}/residuals_vx_author_abs.png")
        if self.show:
            plt.show()

        ax = sns.catplot(data=dataf, x="sensor", y="abs_residuy", hue="Author", kind="box")
        ax.set(xlabel="Sensor", ylabel="Absolute residual vy [m/y]")
        if self.save:
            plt.savefig(f"{self.path_save}/residuals_author_abs.png")
        if self.show:
            plt.show()

        ###RESIDUALS FROM VX AND VY, ACCORDING TO THE AUTHOR
        ax = sns.catplot(data=dataf, x="sensor", y="residux", hue="Author", kind="box")
        ax.set(xlabel="Sensor", ylabel="Residual vx [m/y]")
        if self.save:
            plt.savefig(f"{self.path_save}/residuals_vx_author.png")
        if self.show:
            plt.show()

        ax = sns.catplot(data=dataf, x="sensor", y="residuy", hue="Author", kind="box")
        ax.set(xlabel="Sensor", ylabel="Residual vy [m/y]")
        if self.save:
            plt.savefig(f"{self.path_save}/residuals_vy_author.png")
        if self.show:
            plt.show()

        ###RESIDUALS FROM VX AND VY, ACCORDING TO THE QUALITY INDICATOR
        fig, ax = plt.subplots(2, 1, figsize=self.figsize)
        color_list = ["b", "m", "k", "g", "m"]
        for i, auth in enumerate(dataf["Author"].unique()):
            ax[0].plot(
                dataf[dataf["Author"] == auth]["weightinix"],
                dataf[dataf["Author"] == auth]["residux"],
                linestyle="",
                marker="o",
                color=color_list[i],
                markersize=3,
            )
            ax[1].plot(
                dataf[dataf["Author"] == auth]["weightiniy"],
                dataf[dataf["Author"] == auth]["residuy"],
                linestyle="",
                marker="o",
                color=color_list[i],
                markersize=3,
                label=auth,
            )
        if log_scale:
            ax[0].set_yscale("log")
            ax[1].set_yscale("log")
        ax[0].set_ylabel(f"Residual vx [{self.unit}]", fontsize=16)
        ax[1].set_ylabel(f"Residual vy [{self.unit}]", fontsize=16)
        ax[1].set_xlabel(f"Quality indicator", fontsize=16)
        plt.subplots_adjust(bottom=0.2)
        ax[1].legend(loc="lower left", bbox_to_anchor=(0.12, 0), bbox_transform=fig.transFigure, fontsize=12, ncol=5)
        if self.show:
            plt.show()
        if self.save:
            if log_scale:
                fig.savefig(f"{self.path_save}/residu_qualitylog.png")
            else:
                fig.savefig(f"{self.path_save}/residuals_quality.png")

        ###RESIDUALS FROM VX AND VY, ACCORDING TO THE TEMPORAL BASELINE
        fig, ax = plt.subplots(2, 1, figsize=self.figsize)
        color_list = ["b", "m", "k", "g", "m"]
        for i, auth in enumerate(dataf["Author"].unique()):
            ax[0].plot(
                np.array(dataf["temporal_baseline"])[dataf["Author"] == auth] * 2,
                dataf[dataf["Author"] == auth]["residux"],
                linestyle="",
                marker="o",
                color=color_list[i],
                markersize=3,
            )
            ax[1].plot(
                np.array(dataf["temporal_baseline"])[dataf["Author"] == auth] * 2,
                dataf[dataf["Author"] == auth]["residuy"],
                linestyle="",
                marker="o",
                color=color_list[i],
                markersize=3,
                label=auth,
            )
        if log_scale:
            ax[0].set_yscale("log")
            ax[1].set_yscale("log")
        ax[0].set_ylabel(f"Residual vx [{self.unit}]", fontsize=16)
        ax[1].set_ylabel(f"Residual vy [{self.unit}]", fontsize=16)
        ax[1].set_xlabel(f"Temporal baseline [days]", fontsize=16)
        plt.subplots_adjust(bottom=0.2)
        ax[1].legend(loc="lower left", bbox_to_anchor=(0.12, 0), bbox_transform=fig.transFigure, fontsize=12, ncol=5)
        if self.show:
            plt.show()
        if self.save:
            if log_scale:
                fig.savefig(f"{self.path_save}/residu_tempbaseline_log.png")
            else:
                fig.savefig(f"{self.path_save}/residuals_tempbaseline.png")

    # %%========================================================================= #
    #                         PLOTS ABOUT THE SEASONALITY                         #
    # =========================================================================%% #

    def plot_filtered_results(self, filt: str | None = None, impose_frequency: bool = True):

        """
        Plot the filtered TICOI results, with a given filter.

        :param filt: [str | None] [default is None] --- Filter to be used ('highpass' for a highpass filtering removing the trend over several years, 'lowpass' to just respect Shannon criterium, or None to don't apply any filter)
        :param impose_frequency: [bool] [default is True] --- If True, impose the frequency to 1/365.25 days-1 (one year seasonality). If False, look for the best matching frequency too, using the Fourier Transform in the first place

        :return ax, fig: Axis and Figure of the plot
        """

        vv_filt, vv_c, dates_c, dates = self.get_filtered_results(filt=filt)

        if impose_frequency:
            fig, ax = plt.subplots(nrows=1, ncols=1, figsize=self.figsize)
            axe = ax
        else:
            fig, ax = plt.subplots(nrows=2, ncols=1, figsize=self.figsize)
            axe = ax[0]

        axe.plot(dates_c, vv_c, "blue", label="Before filtering")
        axe.plot(dates_c, vv_filt, "red", label="After filtering")
        axe.set_xlabel("Centered velocity [m/y]", fontsize=16)
        axe.set_ylabel("Central date", fontsize=16)
        axe.set_title("Effect of filtering", fontsize=16)
        axe.legend(loc="lower left")

        if not impose_frequency:
            ax[1].plot(dates_c, vv_filt * signal.windows.hann(len(dates)), "blue", label="With Hanning windowing")
            ax[1].plot(dates_c, vv_filt, "black", label="Without windowing")
            ax[1].set_xlabel("Centered velocity [m/y]", fontsize=16)
            ax[1].set_ylabel("Central date", fontsize=16)
            ax[1].set_title("Effect of Hanning windowing", fontsize=16)
            ax[1].legend(loc="best")

            fig.tight_layout()

        if self.show:
            plt.show()
        if self.save:
            fig.savefig(f"{self.path_save}/filtered_results.png")

        return ax, fig

    def plot_TF(self, filt=None, verbose=False):

        """
        Plot the Fourier Transform (TF) of the TICOI results after filtering with a given filter.

        :param filt: [str | None] [default is None] --- Filter to be used ('highpass' for a highpass filtering removing the trend over several years, 'lowpass' to just respect Shannon criterium, or None to don't apply any filter)
        :param verbose:[bool] [default is False] --- If True, print the maximum and the amplitude of the TF

        :return ax, fig: Axis and Figure of the plot
        """

        vv_tf, vv_win_tf, freq, N = self.get_TF(filt=filt, verbose=verbose)

        fig, ax = plt.subplots(nrows=1, ncols=1, figsize=self.figsize)
        ax.plot(freq, 2 / N * np.abs(vv_tf), "blue", label="TF without windowing")
        ax.plot(freq, 2 / N * np.abs(vv_win_tf), "red", label="TF after Hanning windowing")
        ax.vlines(
            [i / 365 for i in range(1, 4)],
            0,
            1.1 * 2 / N * max(np.max(np.abs(vv_tf)), np.max(np.abs(vv_win_tf))),
            color="black",
            label="365d periodicity",
        )
        ax.set_xlim([0, 0.01])
        ax.set_ylim([0, 1.1 * 2 / N * max(np.max(np.abs(vv_tf)), np.max(np.abs(vv_win_tf)))])
        ax.set_xlabel("Frequency [day-1]", fontsize=16)
        ax.set_ylabel("Amplitude [m/y]", fontsize=16)
        ax.legend(loc="best")
        ax.set_title(f"Fourier Transform of the TICOI-resulting velocities", fontsize=16)

        if self.show:
            plt.show()
        if self.save:
            fig.savefig(f"{self.path_save}TF.png")

        return ax, fig

    def plot_best_matching_sinus(
        self,
        filt: str | None = None,
        impose_frequency: bool = True,
        raw_seasonality: bool = False,
        several_freq: int = 1,
        verbose: bool = False,
    ):

        """
        Plot the best matching sinus to the TICOI results (and to the raw data if required), by fixing the frequency to 1/365.25 days-1 or looking for the best matching one.

        :param filt: [str | None] [default is None] --- Filter to be used ('highpass' for a highpass filtering removing the trend over several years, 'lowpass' to just respect Shannon criterium, or None to don't apply any filter)
        :param impose_frequency: [bool] [default is True] --- If True, impose the frequency to 1/365.25 days-1 (one year seasonality). If False, look for the best matching frequency too, using the Fourier Transform in the first place
        :param raw_seasonality: [bool] [default is False] --- Also look for the best matching sinus directly on the raw data
        :param several_freq: [int] [default is 1] --- Number of harmonics to be computed (combination of sinus at frequencies 1/365.25, 2/365.25, etc...). If 1, only compute the fundamental
        :param verbose: [bool] [default is False] --- If True, print the amplitude, the position of the maximum and the RMSE between the best matching sinus and the original data (TICOI results and raw data), and the best matching frequency if impose_frequency is False

        :return ax, fig: Axis and Figure of the plots
        """

        sine_f, popt, popt_raw, dates, vv_filt, stats, stats_raw = self.get_best_matching_sinus(
            filt=filt,
            impose_frequency=impose_frequency,
            raw_seasonality=raw_seasonality,
            several_freq=several_freq,
            verbose=verbose,
        )

        sine = sine_f(dates[0], *popt, freqs=several_freq)
        f = popt[1] if not impose_frequency else 1 / 365.25

        fig, ax = plt.subplots(nrows=1, ncols=1, figsize=(12, 6))
        ax.plot(
            self.dataobs.dataf.index,
            self.dataobs.dataf["vv"],
            linestyle="",
            marker="x",
            markersize=2,
            color="orange",
            label="Raw data",
        )
        ax.plot(dates[1], self.datainterp.dataf["vv"], "black", alpha=0.6, label="TICOI velocities")
        if filt is not None:
            ax.plot(
                dates[1],
                vv_filt + np.mean(self.datainterp.dataf["vv"]),
                "red",
                alpha=0.6,
                label="Filtered TICOI velocities",
            )
        if impose_frequency and raw_seasonality:
            sine_raw = sine_f(dates[2], *popt_raw, freqs=several_freq) if impose_frequency else sine_f(dates[2], *popt)
            ax.plot(
                self.dataobs.dataf.index,
                sine_raw + self.dataobs.dataf["vv"].mean(),
                linewidth=3,
                color="forestgreen",
                label="Best matching sinus to raw data",
            )
        ax.plot(
            dates[1],
            sine + np.mean(self.datainterp.dataf["vv"]),
            color="deepskyblue",
            linewidth=3,
            label="Best matching sinus to TICOI results",
        )
        ax.vlines(
            pd.date_range(start=stats[0], end=self.datainterp.dataf["date2"].max(), freq=f"{int(1/f)}D"),
            np.min(self.datainterp.dataf["vv"]),
            np.max(self.datainterp.dataf["vv"]),
            "black",
            label="Maximum (TICOI)",
        )
        ax.set_xlabel("Central dates", fontsize=16)
        ax.set_ylabel("Velocity", fontsize=16)
        ax.legend(loc="best")
        ax.set_title("Best matching sinus around an annual seasonality")

        if self.show:
            plt.show()
        if self.save:
            fig.savefig(f"{self.path_save}matching_sine.png")

    def plot_annual_curves(
        self,
        normalize: bool = False,
        statistics: List[str] = [
            "min",
            "max",
            "mean",
            "median",
            "std",
            "amplitude",
            "max_day",
            "nb_peaks",
            "relative_max",
        ],
        cmap: str = "hsv",
        markers: List[str] = [".", "p", "s", "v", "D", "*", "x", "1", "+"],
        markers_size: List[int] = [5, 4, 3, 4, 3, 4, 4, 7, 4],
        verbose: bool = True,
    ):

        """
        Plot the velocity curves of each year on top of ones another and compute some statistics about it ().

        :param normalize: [bool] [default is False] --- Normalize the curves to [0-1] before plotting
        :param statistics: [List[str]] [default is everything] --- List of the statistics to compute and return (in ['min_max', 'mean', 'median', 'std', 'amplitude', 'max_day', 'nb_peaks', 'relative_max'])
        :param cmap: [str] [default is 'hsv'] --- Color map among which the colors for plotting the annual curves are picked
        :param markers: [List[str]] [default is ['.', 'p', 's', 'v', 'D', '*', 'x', '1', '+']] --- Symbols of the markers for the plot
        :param markers_size: [List[int]] [default is [5, 4, 3, 4, 3, 4, 4, 6, 4]] --- Marker size to use for each marker
        :param verbose: [bool] [default is False] --- Print a recap of the year statistics for each year

        :return ax, fig: Axis and Figure of the plots
        :return stats: [dict] --- dictionary of the statistics (each key is associated to a list with every year's value of the statistic related to the key)
        """

        dates_c = (
            self.datainterp.dataf["date1"] + (self.datainterp.dataf["date2"] - self.datainterp.dataf["date1"]) // 2
        )  # Central dates
        vv = np.sqrt(
            self.datainterp.dataf["vx"] ** 2 + self.datainterp.dataf["vy"] ** 2
        ).to_numpy()  # Velocity magnitude

        years = np.unique(np.array([dates_c.iloc[i].year for i in range(dates_c.size)]))
        months_start = {
            "January": 1,
            "February": 32,
            "March": 60,
            "April": 91,
            "May": 121,
            "June": 152,
            "July": 182,
            "August": 213,
            "September": 244,
            "October": 274,
            "November": 305,
            "December": 335,
        }

        stats = {
            "min": [],
            "max": [],
            "mean": [],
            "median": [],
            "std": [],
            "amplitude": [],
            "max_day": [],
            "nb_peaks": [],
            "relative_max": [],
        }

        cmap = matplotlib.cm.get_cmap(cmap)
        colors = [cmap(i) for i in np.linspace(0, 1, len(years))]
        fig, ax = plt.subplots(figsize=(12, 4))
        for y in range(len(years)):
            dates = dates_c[[dates_c.iloc[i].year == years[y] for i in range(dates_c.size)]] - pd.Timestamp(
                year=years[y], month=1, day=1
            )
            dates = np.array([dates.iloc[i].days for i in range(dates.size)])
            vv_y = vv[[dates_c.iloc[i].year == years[y] for i in range(dates_c.size)]]

            if verbose:
                print(f"Year {years[y]} :")

            if "min" in statistics:  # Min value of the velocities over the year
                stats["min"].append(np.min(vv_y))
                if verbose:
                    print("   Min = {:.1f} m/y".format(stats["min"][y]))
            if "max" in statistics:  # Max value of the velocities over the year
                stats["max"].append(np.max(vv_y))
                if verbose:
                    print("   Max = {:.1f} m/y".format(stats["max"][y]))
            if "mean" in statistics:
                stats["mean"].append(np.mean(vv_y))  # Mean value of the velocities over the year
                if verbose:
                    print("   Mean = {:.1f} m/y".format(stats["mean"][y]))
            if "median" in statistics:
                stats["median"].append(np.median(vv_y))  # Median value of the velocities over the year
                if verbose:
                    print("   Median = {:.1f} m/y".format(stats["median"][y]))
            if "std" in statistics:
                stats["std"].append(np.std(vv_y, ddof=0))  # Standard deviation of the velocities over the year
                if verbose:
                    print("   Standard deviation = {:.1f} m/y".format(stats["std"][y]))
            if "amplitude" in statistics:
                stats["amplitude"].append(
                    (np.max(vv_y) - np.min(vv_y)) / 2
                )  # Amplitude of the velocity variations (computed as (max - min)/2)
                if verbose:
                    print("   Amplitude = {:.1f} m/y".format(stats["amplitude"][y]))
            if "max_day" in statistics:
                stats["max_day"].append(dates[np.argmax(vv_y)])  # Position of the maximum (in day)
                if verbose:
                    diff_month = stats["max_day"][y] - np.array(list(months_start.values()))
                    month = list(months_start.keys())[np.argmin(diff_month[diff_month > 0])]
                    day = np.min(diff_month[diff_month > 0]) + 1
                    print(f"   Day of the maximum = {stats['max_day'][y]}th day of the year ({month}, {day})")

            if "nb_peaks" in statistics or "relative_max" in statistics or "start_accel" in statistics:
                deriv = np.diff(vv_y) / np.diff(dates)  # Compute the derivative of the velocities
                peak_pos = (
                    [False]
                    + [(np.sign(deriv[i + 1]) == -1 and np.sign(deriv[i]) == 1) for i in range(len(deriv) - 1)]
                    + [False]
                )
                peak_dates = dates[peak_pos]
                peak_amplitudes = vv_y[peak_pos] - np.mean(vv_y)  # This time, the amplitudes are compute as max - mean

                if "nb_peaks" in statistics:
                    stats["nb_peaks"].append(len(peak_dates))  # Number of velocitiy peaks during the year
                    if verbose:
                        print("   Number of maximum = {}".format(stats["nb_peaks"][y]))
                if (
                    "relative_max" in statistics
                ):  # Amplitude of the second maximum divided by the amplitude of the first maximum
                    if len(peak_dates) == 0:
                        stats["relative_max"].append(None)
                    else:
                        stats["relative_max"].append(
                            np.max(peak_amplitudes[np.arange(len(peak_amplitudes)) != np.argmax(peak_amplitudes)])
                            / np.max(peak_amplitudes)
                        )
                        if verbose:
                            print("   Relative maximum value = {:.2f}".format(stats["relative_max"][y]))
                if "start_accel" in statistics:
                    pass

            if normalize:
                vv_y = (vv_y - np.min(vv_y)) / (np.max(vv_y) - np.min(vv_y))

            ax.plot(
                dates,
                vv_y,
                linestyle="",
                marker=markers[y],
                markersize=markers_size[y],
                label=str(years[y]),
                color=colors[y],
            )

        ax.set_xticks(list(months_start.values()), list(months_start.keys()))
        plt.setp(ax.get_xticklabels(), rotation=20, ha="right", rotation_mode="anchor")
        ax.set_xlabel("Day of the year", fontsize=14)
        ax.set_ylabel("Velocity magnitude [m/y]", fontsize=14)
        ax.legend(loc="best")
        ax.set_title("Superposed annual TICOI resulting velocities", fontsize=16)
        plt.subplots_adjust(bottom=0.2)

        if self.show:
            plt.show()
        if self.save:
            fig.savefig(f"{self.path_save}annual_curves.png")

        return ax, fig, {key: stats[key] for key in statistics}<|MERGE_RESOLUTION|>--- conflicted
+++ resolved
@@ -233,15 +233,6 @@
         :return [str] --- Label used in the legend of the figures
         """
 
-<<<<<<< HEAD
-        if self.dataobs is None and self.datainterp is None:
-            return self.datainvert, "Inverted results"
-        elif self.datainvert is None and self.datainterp is None:
-            return self.dataobs, "Observations"
-        elif self.datainvert is None and self.dataobs is None:
-            return self.datainterp, "Interpolated results"
-        elif self.datainvert is None and self.dataobs is None and self.datainterp is None:
-=======
         #Get data when there is only dataframe loaded
         if self.dataobs is None and self.datainterp is None and self.dataobsfilt is None:
             return self.datainvert, "Results from the inversion"
@@ -252,7 +243,6 @@
         elif self.datainvert is None and self.dataobs is None and self.datainter is None:
             return self.dataobsfilt, "Observations filtered"
         elif self.datainvert is None and self.dataobs is None and self.datainterp is None and self.dataobsfilt is None:
->>>>>>> 4adb2376
             raise ValueError("Please load at least one dataframe")
         else: #else
             if type_data == "invert":
