"""
Author : Laurane Charrier, Lei Guo, Nathan Lioret
Reference:
    Charrier, L., Yan, Y., Koeniguer, E. C., Leinss, S., & Trouvé, E. (2021). Extraction of velocity time series with an optimal temporal sampling from displacement
    observation networks. IEEE Transactions on Geoscience and Remote Sensing.
    Charrier, L., Yan, Y., Colin Koeniguer, E., Mouginot, J., Millan, R., & Trouvé, E. (2022). Fusion of multi-temporal and multi-sensor ice velocity observations.
    ISPRS annals of the photogrammetry, remote sensing and spatial information sciences, 3, 311-318.
"""

import math as m

import geopandas as gpd
<<<<<<< HEAD
import matplotlib as plt
import pandas as pd
import xarray as xr
import sklearn.metrics as sm

from shapely.geometry import Polygon, Point
from joblib import Parallel, delayed

from ticoi.core import inversion_core, interpolation_to_data
from ticoi.cube_data_classxr import cube_data_class
=======
import numpy as np
from shapely.geometry import Point, Polygon
>>>>>>> 8c26708d


def moving_average_dates(dates: np.ndarray, data: np.ndarray, v_pos: int, save_lines: bool = False) -> np.ndarray:

    '''
    Compute the moving average of the velocities from data between the given dates.

    :param dates: [np array] --- An array with all the dates included in data, list
    :param data: [np array] --- An array where each line is (date1, date2, other elements) for which a velocity is computed
    :param v_pos: [int] --- Position in data of the considered variable
    :param save_lines: [bool] [default is False] --- If True, save the lines to use
    
    :return: [np array] --- Moving average between consecutive dates
    '''

    ini = []
    # data[:, v_pos] = np.ma.array(data[:, v_pos])
    for i_date, date in enumerate(dates[:, 0]):
        i = 0
        moy = []

<<<<<<< HEAD
        while i < data.shape[0] and dates[i_date, 1] >= data[
            i, 0]:  # If the velocity observation is between two dates
=======
        while (
            i < data.shape[0] and dates[i_date, 1] >= data[i, 0]
        ):  # if the velocity observation is between two dates in dates_range
>>>>>>> 8c26708d

            if dates[i_date, 0] <= data[i, 1]:
                moy.append(data[i, v_pos])
            i += 1
        if len(moy) != 0:
            ini.append(np.nanmean(moy))
        else:
            ini.append(np.nan)

    interval_output = (dates[0, 1] - dates[0, 0]) / np.timedelta64(1, "D")
    # ini = np.array([(np.ma.mean(ini[i:i + 2])) for i in range(len(ini) - 1)])
    dates_ini = dates[:, 1] - m.ceil(interval_output / 2)
    if save_lines:
        return np.array([[dates_ini[z], ini[z]] for z in range(len(dates_ini))])
    else:
        return np.array([[dates_ini[z], ini[z]] for z in range(len(dates_ini))])


def find_granule_by_point(input_dict, input_point):  # [lon,lat]
    
    '''
    Takes an input dictionary (a geojson catalog) and a point to represent AOI and returns a list of the s3 urls corresponding to 
    zarr datacubes whose footprint covers the AOI.
    
    :param input_dict: [dict] --- geojson catalog of data cubes
    :param input_point: [list | tuple] --- Point to choose the cube to load ([i, j])
    
    :return target_granule_urls: [list] --- List of the name of the cubes which cover input_point
    '''

    target_granule_urls = []

    point_geom = Point(input_point[0], input_point[1])
    point_gdf = gpd.GeoDataFrame(crs="epsg:4326", geometry=[point_geom])
    for granule in input_dict["features"]:

        bbox_ls = granule["geometry"]["coordinates"][0]
        bbox_geom = Polygon(bbox_ls)
        bbox_gdf = gpd.GeoDataFrame(index=[0], crs="epsg:4326", geometry=[bbox_geom])

        if bbox_gdf.contains(point_gdf).all():
<<<<<<< HEAD
            target_granule_urls.append(granule['properties']['zarr_url'])
        
    return target_granule_urls


# %%========================================================================= #
#                           OPTIMIZATION FUNCTIONS                            #
# =========================================================================%% #

def RMSE_TICOI_GT(data: list, mean: list | None, dates_range: np.ndarray | None, data_gt: pd.DataFrame, i: float | int, 
                  j: float | int, coef: int, inversion_kwargs: dict, interpolation_kwargs: dict, regu: int | str | None = None, 
                  unit : int = 365, visual: bool = False, plot_raw: bool = False, vminmax: list | None = None, savedir: str | None = None):
    
    '''
    Compute the RMSE between TICOI results with a given coefficient and "ground truth" data.
    
    :param data: [list] --- An array where each line is (date1, date2, other elements ) for which a velocity is computed (correspond to the original displacements)
    :param mean: [list | None] --- Apriori on the average
    :param dates_range: [np array | None] --- List of np.datetime64 [D], dates of the estimated displacement in X with an irregular temporal sampling (ILF)
    :param data_gt: [pd dataframe] --- "Ground truth" data to which TICOI results are compared
    :params i, j: [float | int] --- Coordinates of the point in pixel
    :param coef: [int] --- Coef of Tikhonov regularisation
    :param inversion_kwargs: [dict] --- Inversion parameters
    :param interpolation_kwargs: [dict] --- Parameters for the interpolation to GT dates (less parameters than for core interpolation)
    :parma unit: [int] [default is 365] --- 365 if the unit is m/y, 1 if the unit is m/d
    :param visual: [bool] [default is False] --- Plot interpolated and GT velocities
    :param plot_raw: [bool] [default is False] --- Add raw datas to the plot
    :param vminmax: [list | None] [default is None] --- Specify the vertical limits of the plot
    :param savedir: [str | None] [default is None] --- Save the figure to this location
    
    :return RMSE: Root Mean Square Error between TICOI results interpolated to "ground truth" (GT) dates, and GT datas
    '''
    
    # Proceed to inversion
    if regu is None:
        A, result, dataf = inversion_core(data, i, j, dates_range=dates_range, mean=mean, coef=coef, **inversion_kwargs)
    else:
        A, result, dataf = inversion_core(data, i, j, dates_range=dates_range, mean=mean, coef=coef, regu=regu, **inversion_kwargs)
    
    if not visual or not plot_raw:
        del data
    del dates_range, mean
    
    # Proceed to interpolation
    dataf_lp = interpolation_to_data(result, data_gt, **interpolation_kwargs)
    del A, result, dataf

    # RMSE between TICOI result and ground truth data
    RMSE = sm.root_mean_squared_error(dataf_lp[['vx', 'vy']], data_gt[['vx', 'vy']])
    
    ##  Plot the interpolated velocity magnitudes along with GT velocity magnitudes
    if visual:
        data_gt = data_gt.reset_index()
        dataf_lp = dataf_lp.reset_index()
        
        # Magnitude of the velocities
        vv_gt = np.sqrt((data_gt['vx'] ** 2 + data_gt['vy'] ** 2)) # GT data
        vv_lp = np.sqrt(dataf_lp['vx'] ** 2 + dataf_lp['vy'] ** 2) # TICOI results interpolated to GT data
        # Offsets and central dates are the same as TICOI was interpolated to GT dates
        offset = data_gt['date2'] - data_gt['date1']
        central_dates = data_gt['date1'] + offset // 2
        
        fig, ax = plt.subplots(figsize=(12, 6/1.8))
        
        # Plot raw data
        if plot_raw:
            data = pd.DataFrame(data={'date1': data[0][:, 0], 'date2': data[0][:, 1],
                                      'vx': data[1][:, 0], 'vy': data[1][:, 1],
                                      'errorx': data[1][:, 2], 'errory': data[1][:, 3],
                                      'temporal_baseline': data[1][:, 4]})
            offset_raw = data['date2'] - data['date1']
            central_dates_raw = data['date1'] + offset_raw / 2
            vv_raw = np.sqrt((data['vx'] * unit / data['temporal_baseline']) ** 2 + (data['vy'] * unit / data['temporal_baseline']) ** 2)
        
            ax.plot(central_dates_raw, vv_raw, linestyle='', color='green', zorder=1, marker='o', lw=0.7, markersize=2, alpha=0.7,
                      label='Central date of velocity observations')
            ax.errorbar(central_dates_raw, vv_raw, xerr=offset_raw / 2, color='green', alpha=0.2, fmt=',', zorder=1,
                          label='Temporal baseline of velocity observations [days]')
            
        # Plot interpolated velocities
        ax.plot(central_dates, vv_lp, linestyle='', marker='o', markersize=3, color='b', 
                  label='Central date of Interpolated velocities (TICOI results)')
        ax.errorbar(central_dates, vv_lp, xerr=offset / 2, color='b', alpha=0.2, 
                      fmt=',', zorder=1, label='Temporal baseline of interpolated velocities')
        # Plot "ground truth" velocities
        ax.plot(central_dates, vv_gt, linestyle='', color='orange', zorder=1, marker='o', lw=0.7, markersize=2, alpha=0.7,
                  label='Central date of velocity observations')
        ax.errorbar(central_dates, vv_gt, xerr=offset / 2, color='orange', alpha=0.2, fmt=',', zorder=1,
                      label='Temporal baseline of velocity observations [days]')
        ax.set_ylabel('Velocity magnitude [m/y]')
        
        if vminmax is None:
            if plot_raw: ax.set_ylim(0.8*min(np.nanmin(vv_gt), np.nanmin(vv_raw)), 1.2*max(np.nanmax(vv_gt), np.nanmax(vv_raw)))
            else: ax.set_ylim(0.8*np.nanmin(vv_gt), 1.2*np.nanmax(vv_gt))
=======
            target_granule_urls.append(granule["properties"]["zarr_url"])
>>>>>>> 8c26708d
        else:
            ax.set_ylim(vminmax)
        
        ax.legend(loc='lower left', bbox_transform=fig.transFigure, fontsize=7, ncol=2)
        fig.suptitle(f'Magnitude of the velocities (ground truth and interpolated ILF) for coef={coef}', fontsize=16)
    
        if savedir is not None:
            fig.savefig(f'{savedir}interpol_vv_gt_{coef}.png')
        
        plt.show()

    del dataf_lp
    
    return RMSE

def optimize_coef(cube: cube_data_class, cube_gt: cube_data_class, i: float | int, j: float | int, obs_filt: xr.Dataset, 
                  load_pixel_kwargs: dict, inversion_kwargs: dict, interpolation_kwargs: dict, regu: dict | None = None,
                  flag: xr.DataArray | None = None, cmin: int = 10, cmax: int = 1000, step: int = 10, coefs : list | None = None, 
                  stats: bool = False, parallel: bool = False, nb_cpu: int = 8, **visual_options):
    
    '''
    Compute the RMSE between the velocities obtained with TICOI using velocity data and "ground truth" (GT) data for different coefficients.
    
    :param cube: [cube_data_class] --- Data cube used to compute TICOI at point (i, j)
    :param cube_gt: [cube_data_class] --- Data cube of "ground truth" velocities
    :params i, j: [float | int] --- Coordinates of the point where we want to optimise the coefficient
    :param obs_filt: [xr dataset] --- Filtered dataset (e.g. rolling mean)
    :param load_pixel_kwargs: [dict] --- Pixel loading parameters
    :param inversion_kwargs: [dict] --- Inversion parameters
    :param interpolation_kwargs: [dict] --- Parameters for the interpolation to GT dates (less parameters than for core interpolation)
    :parma regu: [dict | None] [default is None] --- Must be a dictionnary if flags is not None, otherwise the regularisation method must be passed in the kwargs
    :param flags: [xr dataarray | None] [default is None] --- Divide the cube in several areas where the coefficient is optimized independantly
    :param cmin: [int] [default is 10] --- If coefs=None, start point of the range of coefs to be tested
    :param cmax: [int] [default is 1000] --- If coefs=None, stop point of the range of coefs to be tested
    :param step: [int] [default is 10] --- If coefs=None, step for the range of coefs to be tested
    :param coefs: [list | None] [default is None] --- To specify the coefficients to be tested, if None, range(cmin, cmax, step) coefs will be tested
    :param stats: [bool] [default is False] --- Compute some statistics on raw data and GT data
    :param parallel: [bool] [default is False] --- Should the computation of the results for different coefficient be done using parallelization ?
    :param nb_cpu: [int] [default is 8] --- If parallel is True, the number of CPUs to use for parallelization
    :param visual_options: Additionnal options for plotting purposes during the computation of the RMSE for each coef
    
    :return: [pd dataframe] --- Dataframe with the studied coefficients ('coefs'), the resulting RMSEs ('RMSEs'), the standard deviation of similar original and GT data ('std'), how many of those data were used to conduct the computation ('nb_data'), their mean temporal baseline ('temporal_baseline') and their mean velocity values for both x and y components ('mean_v')
    '''
    
    # Load data at pixel
    if flag is not None:
        if 'regu' in inversion_kwargs.keys(): 
            inversion_kwargs.pop('regu')
        data, mean, dates_range, regu, _  = cube.load_pixel(i, j, rolling_mean=obs_filt, **load_pixel_kwargs, flag=flag)
    else:
        data, mean, dates_range = cube.load_pixel(i, j, rolling_mean=obs_filt, **load_pixel_kwargs)
        regu = None
    dataf = pd.DataFrame(data={'date1': data[0][:, 0], 'date2': data[0][:, 1],
                               'vx': data[1][:, 0], 'vy': data[1][:, 1],
                               'errorx': data[1][:, 2], 'errory': data[1][:, 3],
                               'temporal_baseline': data[1][:, 4]})
    
    # Load ground truth pixel and convert to pd dataframe
    data_gt = cube_gt.load_pixel(i, j, rolling_mean=obs_filt, **load_pixel_kwargs)[0]
    data_gt = pd.DataFrame(data={'date1': data_gt[0][:, 0], 'date2': data_gt[0][:, 1],
                                 'vx': data_gt[1][:, 0], 'vy': data_gt[1][:, 1],
                                 'errorx': data_gt[1][:, 2], 'errory': data_gt[1][:, 3],
                                 'temporal_baseline': data_gt[1][:, 4]})
    data_gt.index = data_gt['date1'] + (data_gt['date2'] - data_gt['date1']) // 2
    
    # Interpolation must be caried out in between the min and max date of the original data
    data_gt = data_gt[(data_gt['date1'] > dataf['date2'].min()) & (data_gt['date2'] < dataf['date2'].max())]
    
    # Must have enough data to make an interpolation
    if data_gt.shape[0] == 0 and data[0].shape[0] <= 2:
        if stats:
            return None
        return None
    
    # Coefficients to be tested
    if coefs is None:
        coefs = np.arange(cmin, cmax+1, step)
    else:
        coefs = np.array(coefs)
        
    # Compute RMSE for every coefficient
    if parallel:
        RMSEs = Parallel(n_jobs=nb_cpu, verbose=0)(delayed(RMSE_TICOI_GT)(data, mean, dates_range, data_gt, i, j, coef, inversion_kwargs, 
                                                   interpolation_kwargs, regu=regu, **visual_options) for coef in coefs)
    else:
        RMSEs = [RMSE_TICOI_GT(data, mean, dates_range, data_gt, i, j, coef, inversion_kwargs, interpolation_kwargs, regu=regu, **visual_options) for coef in coefs]
    
    if stats:
        # Average temporal baseline
        temporal_baseline = (dataf['temporal_baseline'].mean(), data_gt['temporal_baseline'].mean())
        # Mean of similar data (same acquisition dates) of raw and GT data
        mean_raw = dataf.groupby(['date1', 'date2'], as_index=False)[['vx', 'vy', 'errorx', 'errory']].mean()[['vx', 'vy']].mean()
        mean_gt = data_gt.groupby(['date1', 'date2'], as_index=False)[['vx', 'vy', 'errorx', 'errory']].mean()[['vx', 'vy']].mean()
        # Standard deviation of similar data (same acquisition dates) of raw and GT data
        std_raw = dataf.groupby(['date1', 'date2'], as_index=False)[['vx', 'vy', 'errorx', 'errory']].std(ddof=0)[['vx', 'vy']].mean()
        std_gt = data_gt.groupby(['date1', 'date2'], as_index=False)[['vx', 'vy', 'errorx', 'errory']].std(ddof=0)[['vx', 'vy']].mean()
        # Standard deviation of raw and GT data
        std_raw_all = dataf[['vx', 'vy']].std(ddof=0)
        std_gt_all = data_gt[['vx', 'vy']].std(ddof=0)
        
        return xr.DataArray(data=RMSEs,
                            attrs={'regu': inversion_kwargs['regu'] if flag is None else regu,
                                   'nb_data': (dataf.shape[0], data_gt.shape[0]),
                                   'mean_temporal_baseline': temporal_baseline,
                                   'mean_v_similar_data': (mean_raw['vx'], mean_raw['vy'], mean_gt['vx'], mean_gt['vy']),
                                   'std_v_similar_data': (std_raw['vx'], std_raw['vy'], std_gt['vx'], std_gt['vy']),
                                   'std_raw_data': (std_raw_all['vx'], std_raw_all['vy'], std_gt_all['vx'], std_gt_all['vy'])})
    
    return xr.DataArray(data=RMSEs, 
                        attrs={'regu': inversion_kwargs['regu'] if flag is None else regu,
                               'nb_data': (dataf.shape[0], data_gt.shape[0])})<|MERGE_RESOLUTION|>--- conflicted
+++ resolved
@@ -10,7 +10,6 @@
 import math as m
 
 import geopandas as gpd
-<<<<<<< HEAD
 import matplotlib as plt
 import pandas as pd
 import xarray as xr
@@ -21,10 +20,6 @@
 
 from ticoi.core import inversion_core, interpolation_to_data
 from ticoi.cube_data_classxr import cube_data_class
-=======
-import numpy as np
-from shapely.geometry import Point, Polygon
->>>>>>> 8c26708d
 
 
 def moving_average_dates(dates: np.ndarray, data: np.ndarray, v_pos: int, save_lines: bool = False) -> np.ndarray:
@@ -46,14 +41,8 @@
         i = 0
         moy = []
 
-<<<<<<< HEAD
         while i < data.shape[0] and dates[i_date, 1] >= data[
             i, 0]:  # If the velocity observation is between two dates
-=======
-        while (
-            i < data.shape[0] and dates[i_date, 1] >= data[i, 0]
-        ):  # if the velocity observation is between two dates in dates_range
->>>>>>> 8c26708d
 
             if dates[i_date, 0] <= data[i, 1]:
                 moy.append(data[i, v_pos])
@@ -95,7 +84,6 @@
         bbox_gdf = gpd.GeoDataFrame(index=[0], crs="epsg:4326", geometry=[bbox_geom])
 
         if bbox_gdf.contains(point_gdf).all():
-<<<<<<< HEAD
             target_granule_urls.append(granule['properties']['zarr_url'])
         
     return target_granule_urls
@@ -190,9 +178,6 @@
         if vminmax is None:
             if plot_raw: ax.set_ylim(0.8*min(np.nanmin(vv_gt), np.nanmin(vv_raw)), 1.2*max(np.nanmax(vv_gt), np.nanmax(vv_raw)))
             else: ax.set_ylim(0.8*np.nanmin(vv_gt), 1.2*np.nanmax(vv_gt))
-=======
-            target_granule_urls.append(granule["properties"]["zarr_url"])
->>>>>>> 8c26708d
         else:
             ax.set_ylim(vminmax)
         
